![PyPI](https://img.shields.io/pypi/v/auto-pi-lot)
[![PyPI pyversions](https://img.shields.io/pypi/pyversions/auto-pi-lot)](https://pypi.org/project/auto-pi-lot/)
[![Documentation Status](https://readthedocs.org/projects/auto-pi-lot/badge/?version=latest)](https://docs.auto-pi-lot.com/en/latest/?badge=latest)
![PyPI - Status](https://img.shields.io/pypi/status/auto-pi-lot)

[![License: MPL 2.0](https://img.shields.io/badge/License-MPL%202.0-brightgreen.svg)](https://opensource.org/licenses/MPL-2.0)
[![Contributor Covenant](https://img.shields.io/badge/Contributor%20Covenant-v2.0%20adopted-ff69b4.svg)](code_of_conduct.md) 

<<<<<<< HEAD
=======
# Temporary Hiatus

*updated May 28, 2020*

**Autopilot's development is on temporary hiatus due to covid-19.** Jonny is working on the People's Ventilator Project (https://github.com/CohenLabPrinceton/Ventilator-Dev), developing the GUI and UX for a supply-chain resistant emergency ventilator. 

After v1.0 enters FDA testing, Jonny will return to Autopilot with a huge update (that you can see in the `2to3` branch :). This will likely be mid-June.

>>>>>>> 6f9ee09b

# Autopilot

![Autopilot Banner Logo](docs/_images/autopilot_logo_banner.png)

| [Docs](https://docs.auto-pi-lot.com) | [Paper](https://www.biorxiv.org/content/10.1101/807693v1) | [Forum](https://groups.google.com/forum/#!forum/autopilot-users) | [Hardware](https://auto-pi-lot.com/hardware/) |
| :-: | :-: | :-: | :-: |
| [![Read the Docs](docs/_images/docs_link.png)](https://docs.auto-pi-lot.com) | [![Paper](docs/_images/paper_link.png)](https://www.biorxiv.org/content/10.1101/807693v1)  | [![Forum](docs/_images/discussion_link.png)](https://groups.google.com/forum/#!forum/autopilot-users) | [![Hardware (Coming Soon!)](docs/_images/hardware_link_construction.png)](https://auto-pi-lot.com/hardware)

Autopilot is a Python framework for performing complex, hardware-intensive behavioral experiments with swarms of networked Raspberry Pis. 
As a tool, it provides researchers with a toolkit of flexible modules to design experiments without rigid programming & API limitations. 
As a vision, it dreams of bridging the chaotic hacky creativity of scientific programmers with a standardized, 
communally developed library of reproducible experiment prototypes.

Autopilot was developed with three primary design principles:

* **Flexibility** - Autopilot was designed for any hardware and any experiment -- 
  its hardware API is designed to give a structured wrapper around the code you already use, and its task design is
  entirely non-prescriptive. It attempts to eliminate the need for researchers to use a patchwork of mutually incompatible tools to perform complex
  experiments. Autopilot is a hacker's plaything -- rather than a uniform, simplified experience,
  its modular design and complete API-level documentation is meant to encourage users to make and break core Autopilot modules.
* **Efficiency** - Autopilot uses Python as a glue around high-performance, low-level libraries,
  and is fully concurrent across multiple threads, processes, and computers. Its distributed
  design eliminates the hard limits faced by by single-computer
  systems, letting researchers use arbitrary numbers and combinations of hardware components
  to perform complex, hardware-intensive experiments at scale.
* **Reproducibility** - Autopilot obsessively documents data provenance,
  logging the entire history of an Animal's training, including any version and local
  code changes. Any part of an experiment that isn't documented is considered a bug. By integrating experiments and producing data that is
  clean at the time of acquisition, Autopilot makes it easy to do good science -- its goal is to allow
  exact experimental replication from a single file. 

# Distributed Behavior

Autopilot's premise is simple: to scale experiments, *just use more computers*.

Autopilot systems consist of multiple "Agents" -- computers with specialized roles in the swarm.
One user-facing "Terminal" agent allows a researcher to control many "Pilots," or computers that perform experiments (typically the beloved Raspberry Pi).
Each Pilot can coordinate one or many "Children" to offload subsets of an experiment's computational or hardware requirements.
Users can use and misuse Autopilot's flexible modules to make whatever agent topology they need <3. 

![Autopilot System Diagram](docs/_images/whole_system_black.png)

# Module Overview

Autopilot divides the logical structure of experiments into independent<sup>1</sup> modules:

| | Module |
| :-: | --- |
| ![Hardware](docs/_images/icon_agent.png) | **Agents - [Pilot](https://docs.auto-pi-lot.com/en/latest/autopilot.core.pilot.html) & [Terminal](https://docs.auto-pi-lot.com/en/latest/autopilot.core.terminal.html)** Runtime classes that encapsulate a computer/Pi's role in the swarm. Terminals provide the user interface and coordinate subjects and tasks, Pilots do the experiments. Formalizing the Agent API to allow additional agents like Compute or Surveillance agents is a major short-term development goal! |
| ![Hardware](docs/_images/icon_hardware.png) | **[Hardware](https://docs.auto-pi-lot.com/en/latest/autopilot.hardware.html)** - Control your tools! Extensible classes to control whatever hardware you've got. |
| ![Hardware](docs/_images/icon_stim.png) | **[Stimuli](https://docs.auto-pi-lot.com/en/latest/autopilot.stim.html)** - Stimulus management and presentation. Parametric sound generation with a realtime audio server built on Jackd. Stubs are present for future development of visual stimuli using Psychopy. |
| ![Hardware](docs/_images/icon_task.png) | **[Tasks](https://docs.auto-pi-lot.com/en/latest/autopilot.tasks.html)** - Build experiments! Write some basic metadata to describe data, plots, and hardware and the rest is up to you :)  |
| ![Hardware](docs/_images/icon_data.png) | **[Subject](https://docs.auto-pi-lot.com/en/latest/autopilot.core.subject.html)** - Data management with hdf5 and pyTables. Abstraction layer for keeping obsessive records of subject history and system configuration |
| ![Hardware](docs/_images/icon_transform.png) | **[Transforms](https://docs.auto-pi-lot.com/en/latest/autopilot.transform.html)** - Composable data transformations. Need to control the pitch of a sound with a video? build a transformation pipeline to connect your objects |
| ![Hardware](docs/_images/icon_gui.png) | **[UI](https://docs.auto-pi-lot.com/en/latest/autopilot.core.gui.html)** - UI for controlling swarms of Pilots using Qt5/PySide2 |
| ![Hardware](docs/_images/icon_viz.png) | **[Visualization](https://docs.auto-pi-lot.com/en/latest/autopilot.viz.html)** - (Mostly Prototypes) to do common visualizations |



<sup>1</sup> a continual work in progress!
# Getting Started

[**All documentation is hosted at https://docs.auto-pi-lot.com**](https://docs.auto-pi-lot.com)

Installation is simple, just install with pip and use Autopilot's guided setup to configure your environment and preferences.
The initial setup routine uses a CLI interface that is SSH friendly :)

```bash
pip3 install auto-pi-lot
python3 -m autopilot.setup.setup_autopilot
```

![Autopilot Setup Console](docs/_images/installer.png)

All of Autopilot is quite new, so bugs, incomplete documentation, missing features are very much expected! Don't be shy about
[raising issues](https://github.com/wehr-lab/autopilot/issues) or [asking questions in the forum](https://groups.google.com/forum/#!forum/autopilot-users).



# What's new?

**[v0.3.0](https://docs.auto-pi-lot.com/en/latest/changelog/v0.3.0.html#changelog-v030)**

After much ado, we're releasing Autopilot's first major upgrade. Cameras, Continuous data, DeepLabCut, and a lot more!

- Autopilot has moved to Python 3!! (Tested on 3.6-3.8)
- Capturing video with OpenCV and the Spinnaker SDK is now supported (See autopilot.hardware.cameras)
- An I2C_9DOF motion sensor and the MLX90640 temperature sensor are now supported.
- Timestamps from GPIO events are now microsecond-precise thanks to some modifications to the pigpio library
- GPIO output timing is also microsecond-precise thanks to the use of pigpio scripts, so you can deliver exactly the reward volumes you intend <3
- Hardware modules have been refactored into their own module, and have been almost wholly rebuilt to have sensible inheritance structure.
- Networking modules are more efficient and automatically compress arrays (like video frames!) on transmission. Streaming is also easier now, check out Net_Node.get_stream() !
- We now have a detailed development roadmap , so you can see the magnificent future we have planned.
- We have created the autopilot-users discussion board for troubleshooting & coordinating community development :)


# What's next?

[Autopilot Development Todo](https://docs.auto-pi-lot.com/en/latest/todo.html)<|MERGE_RESOLUTION|>--- conflicted
+++ resolved
@@ -5,18 +5,6 @@
 
 [![License: MPL 2.0](https://img.shields.io/badge/License-MPL%202.0-brightgreen.svg)](https://opensource.org/licenses/MPL-2.0)
 [![Contributor Covenant](https://img.shields.io/badge/Contributor%20Covenant-v2.0%20adopted-ff69b4.svg)](code_of_conduct.md) 
-
-<<<<<<< HEAD
-=======
-# Temporary Hiatus
-
-*updated May 28, 2020*
-
-**Autopilot's development is on temporary hiatus due to covid-19.** Jonny is working on the People's Ventilator Project (https://github.com/CohenLabPrinceton/Ventilator-Dev), developing the GUI and UX for a supply-chain resistant emergency ventilator. 
-
-After v1.0 enters FDA testing, Jonny will return to Autopilot with a huge update (that you can see in the `2to3` branch :). This will likely be mid-June.
-
->>>>>>> 6f9ee09b
 
 # Autopilot
 

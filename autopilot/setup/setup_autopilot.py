--- conflicted
+++ resolved
@@ -183,16 +183,22 @@
     NAME = "HARDWARE"
     DESCRIPTION = "Configure Hardware Objects"
 
-<<<<<<< HEAD
-=======
-class Hardware_Form(nps.FormWithMenus):
-
->>>>>>> 4d4fba4e
     def __init__(self, *args, **kwargs):
         self.input = odict()
         self.altrely = 4
         super(Hardware_Form, self).__init__(*args, **kwargs)
 
+
+    def create_olde(self):
+        self.add(nps.FixedText, value="Use the ctrl+X menu to add new hardware", editable=False, color="VERYGOOD")
+
+        hardware_objs = self.list_hardware()
+
+        for module, hardware_classes in hardware_objs.items():
+
+            mod_menu = self.add_menu(module)
+            for class_name in hardware_classes:
+                mod_menu.addItem(text=class_name, onSelect=self.add_hardware, arguments=[module, class_name])
 
     def create(self):
         self.add(nps.FixedText, value="Use the ctrl+X menu to add new hardware", editable=False, color="VERYGOOD")
@@ -213,6 +219,34 @@
     # def add_hardware_widget(self, sigs):
     #
 
+    def list_hardware_olde(self):
+        # FIXME: obvs lol
+        # start at the top of the autopilot hardware package and work down
+        # get all classes that are defined within the hardware module
+        base_hardware = [m[0] for m in inspect.getmembers(hardware, inspect.isclass) if
+                         m[1].__module__ == hardware.__name__]
+
+        hardware_path = os.path.dirname(hardware.__file__)
+
+        # get names of modules
+        submodules = [mod for _, mod, _ in pkgutil.iter_modules([hardware_path])]
+        submod_paths = [os.path.join(hardware_path, mod) + '.py' for mod in submodules]
+
+        # we don't want to have to import all the hardware modules just to get a list of them,
+        # and only want to try to import them if the user wants to add one to their system
+        # so we have to parse the files to get the names of the classes
+
+        hardware_objs = {}
+        for submod_name, submod in zip(submodules, submod_paths):
+            with open(submod, 'r') as submod_f:
+                submod_ast = ast.parse(submod_f.read())
+
+            submod_classes = [n.name for n in submod_ast.body if
+                              isinstance(n, ast.ClassDef) and n.name not in hardware.META_CLASS_NAMES]
+            hardware_objs[submod_name] = submod_classes
+
+        return hardware_objs
+
     def list_hardware(self):
 
         from autopilot.utils.registry import HardwareRegistry
@@ -226,13 +260,68 @@
 
         return hw_category
 
-<<<<<<< HEAD
-    def add_hardware(self, module, class_name):
+
+    def add_hardware_olde(self, module, class_name):
         #self.nextrely = 1
-=======
+        self.DISPLAY()
+
+        # import the class
+        hw_class = getattr(importlib.import_module("autopilot.hardware." + module), class_name)
+        # get its parent classes (which includes class itself)
+        hw_parents = inspect.getmro(hw_class)
+        # get signatures for each
+        # go in reverse order so top classes options come first
+        sigs = []
+        # list to keep track of parameter names to remove duplicates
+        param_names = []
+        for cls in reversed(hw_parents):
+            # get signature
+            sig = inspect.signature(cls)
+            # get parameter names and defaults
+            for param_name, param in sig.parameters.items():
+                param_default = param.default
+                if param_default == inspect._empty:
+                    param_default = None
+                if param_name in ('kwargs', 'args'):
+                    continue
+
+                if param_name not in param_names:
+                    # check if we already have a parameter with this name,
+                    # if we don't add it.
+                    sigs.append((param_name, param_default))
+                    param_names.append(param_name)
+
+        MODULE = module.upper()
+        # create title and input widgets for arguments
+
+        # pdb.set_trace()
+
+        self.add(nps.FixedText, value="{}.{}".format(module, class_name), rely=self.altrely, editable=False,
+                 color="VERYGOOD")
+
+        self.altrely += 1
+
+        hw_widgets = {}
+        hw_widgets['type'] = "{}.{}".format(module, class_name)
+        for sig in sigs:
+            if sig[1] is None:
+                sig = (sig[0], '')
+
+            # if isinstance(sig[1], bool):
+            #    hw_widgets.append(self.add(nps.CheckBox, name=sig[0], value=sig[1], rely=self.altrely))
+            # else:
+            hw_widgets[sig[0]] = self.add(nps.TitleText, name=sig[0], value=str(sig[1]), rely=self.altrely)
+
+            self.altrely += 1
+        self.altrely += 1
+
+        if MODULE not in self.input.keys():
+            self.input[MODULE] = []
+
+        self.input[MODULE].append(hw_widgets)
+
     def add_hardware(self, hw_class):
         # self.nextrely = 1
->>>>>>> 4d4fba4e
         self.DISPLAY()
 
         # import the class
@@ -287,12 +376,6 @@
 
         self.input[category].append(hw_widgets)
 
-<<<<<<< HEAD
-=======
-    def afterEditing(self):
-        self.parentApp.setNextForm(None)
-
->>>>>>> 4d4fba4e
 
 class Agent_Form(nps.Form):
     NAME="AGENT"

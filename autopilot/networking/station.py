--- conflicted
+++ resolved
@@ -1292,10 +1292,6 @@
             KEY = msg.value['KEY']
         else:
             KEY = 'START'
-<<<<<<< HEAD
-        for childid in prefs.get('CHILDID'):
-            self.send(to=childid, key=KEY, value=msg.value)
-=======
         
         # Get the list of children
         childid_pref = prefs.get('CHILDID')
@@ -1308,7 +1304,6 @@
         else:
             # Send to the only child
             self.send(to=pref_childid, key=KEY, value=msg.value)
->>>>>>> 4eead6d5
 
     def l_forward(self, msg:Message):
         """

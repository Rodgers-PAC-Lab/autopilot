"""Module for generating and playing sounds.

This module contains the following files:

    sounds.py : Defines classes for generating sounds
    jackclient.py : Define the interface to the jack client
    pyoserver.py : Defines the interface to the pyo server

The use of pyoserver is discouraged in favor of jackclient. This is
controlled by the pref `AUDIOSERVER`.
<<<<<<< HEAD
"""

# Import the list of available sounds
from autopilot.stim.sound.sounds import SOUND_LIST
=======
"""
>>>>>>> 3871cdcf
<|MERGE_RESOLUTION|>--- conflicted
+++ resolved
@@ -8,11 +8,4 @@
 
 The use of pyoserver is discouraged in favor of jackclient. This is
 controlled by the pref `AUDIOSERVER`.
-<<<<<<< HEAD
-"""
-
-# Import the list of available sounds
-from autopilot.stim.sound.sounds import SOUND_LIST
-=======
-"""
->>>>>>> 3871cdcf
+"""
--- conflicted
+++ resolved
@@ -123,13 +123,10 @@
         mono_output (bool): ``True`` or ``False`` depending on if the number of output channels is 1 or >1, respectively.
             detected and set in :meth:`.JackClient.boot_server` , initialized to ``True`` (which is hopefully harmless)
     """
-<<<<<<< HEAD
-    def __init__(self, name='jack_client', debug_timing=False):
-=======
     def __init__(self,
                  name='jack_client',
-                 outchannels: typing.Optional[list] = None):
->>>>>>> d21c01ec
+                 outchannels: typing.Optional[list] = None,
+                 debug_timing:bool=False):
         """
         Args:
             name:
@@ -201,7 +198,6 @@
         self.alsa_nperiods = prefs.get('ALSA_NPERIODS')
         if self.alsa_nperiods is None:
             self.alsa_nperiods = 1
-
 
     def boot_server(self):
         """
@@ -276,7 +272,7 @@
         # Activate the client
         self.client.activate()
         self.logger.debug('client activated')
-        
+
         
         ## Hook up the outports (data sinks) to physical ports
         # Get the actual physical ports that can play sound
@@ -391,7 +387,6 @@
                 self.write_to_outports(data)
 
         else:
-
             # A play event has been set
             # Play a sound
 
@@ -417,11 +412,11 @@
                 else:
                     # Play zeros
                     data = np.zeros(self.blocksize, dtype='float32')
-                
+
                 # Write data
                 self.write_to_outports(data)
 
-                
+
                 # sound is over
                 self.play_evt.clear()
                 # end time is just the start of the next frame??

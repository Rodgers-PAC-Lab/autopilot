"""
Client that dumps samples directly to the jack client with the :mod:`jack` package.
"""
from itertools import cycle
import multiprocessing as mp
import queue as queue
import numpy as np
from copy import copy
from queue import Empty


# importing configures environment variables necessary for importing jack-client module below
from autopilot import external
from autopilot.core.loggers import init_logger

try:
    import jack
except OSError as e:
    print('jack library not found! sounds unavailable')

from autopilot import prefs

# allows us to access the audio server and some sound attributes
SERVER = None
"""
:class:`.JackClient`: After initializing, JackClient will register itself with this variable.
"""

FS = None
"""
int: Sampling rate of the active server
"""

BLOCKSIZE = None
"""
int: Blocksize, or the amount of samples processed by jack per each :meth:`.JackClient.process` call.
"""

QUEUE = None
"""
:class:`multiprocessing.Queue`: Queue to be loaded with frames of BLOCKSIZE audio.
"""

PLAY = None
"""
:class:`multiprocessing.Event`: Event used to trigger loading samples from `QUEUE`, ie. playing.
"""

STOP = None
"""
:class:`multiprocessing.Event`: Event that is triggered on the end of buffered audio.

Note:
    NOT an event used to stop audio.
"""

Q_LOCK = None
"""
:class:`multiprocessing.Lock`: Lock that enforces a single writer to the `QUEUE` at a time.
"""

CONTINUOUS = None
"""
:class:`multiprocessing.Event`: Event that (when set) signals the sound server should play some sound continuously rather than remain silent by default (eg. play a background sound).

"""

CONTINUOUS_QUEUE = None
"""
:class:`multiprocessing.Queue`: Queue that 
"""

CONTINUOUS_LOOP = None
"""
:class:`multiprocessing.Event`: Event flag that is set when frames dropped into the CONTINUOUS_QUEUE should be looped (eg. in the case of stationary background noise),
otherwise they are played and then discarded (ie. the sound is continuously generating and submitting samples)
"""

class JackClient(mp.Process):
    """
    Client that dumps frames of audio directly into a running jackd client.

    When first initialized, sets module level variables above.

    Attributes:
        name (str): name of client, default "jack_client"
        q (:class:`~.multiprocessing.Queue`): Queue that stores buffered frames of audio
        q_lock (:class:`~.multiprocessing.Lock`): Lock that manages access to the Queue
        play_evt (:class:`multiprocessing.Event`): Event used to trigger loading samples from `QUEUE`, ie. playing.
        stop_evt (:class:`multiprocessing.Event`): Event that is triggered on the end of buffered audio.
        quit_evt (:class:`multiprocessing.Event`): Event that causes the process to be terminated.

        client (:class:`jack.Client`): Client to interface with jackd
        blocksize (int): The blocksize - ie. samples processed per :meth:`.JackClient.process` call.
        fs (int): Sampling rate of client
        zero_arr (:class:`numpy.ndarray`): cached array of zeroes used to fill jackd pipe when not processing audio.
        continuous_cycle (:class:`itertools.cycle`): cycle of frames used for continuous sounds
    """
    def __init__(self, name='jack_client'):
        """
        Args:
            name:
        """
        super(JackClient, self).__init__()

        # TODO: If global client variable is set, just return that one.

        self.name = name
        #self.pipe = pipe
        self.q = mp.Queue()
        self.q_lock = mp.Lock()

        self.play_evt = mp.Event()
        self.stop_evt = mp.Event()
        self.quit_evt = mp.Event()

        # we make a client that dies now so we can stash the fs and etc.
        self.client = jack.Client(self.name)
        self.blocksize = self.client.blocksize
        self.fs = self.client.samplerate
        self.zero_arr = np.zeros((self.blocksize,1),dtype='float32')

        # a few objects that control continuous/background sound.
        # see descriptions in module variables
        self.continuous = mp.Event()
        self.continuous_q = mp.Queue()
        self.continuous_loop = mp.Event()
        self.continuous_cycle = None
        self.continuous.clear()
        self.continuous_loop.clear()

        # store the frames of the continuous sound and cycle through them if set in continous mode
        self.continuous_cycle = None


        # store a reference to us and our values in the module
        globals()['SERVER'] = self
        globals()['FS'] = copy(self.fs)
        globals()['BLOCKSIZE'] = copy(self.blocksize)
        globals()['QUEUE'] = self.q
        globals()['Q_LOCK'] = self.q_lock
        globals()['PLAY'] = self.play_evt
        globals()['STOP'] = self.stop_evt
        globals()['CONTINUOUS'] = self.continuous
        globals()['CONTINUOUS_QUEUE'] = self.continuous_q
        globals()['CONTINUOUS_LOOP'] = self.continuous_loop

        self.logger = init_logger(self)



    def boot_server(self):
        """
        Called by :meth:`.JackClient.run` to boot the server upon starting the process.

        Activates the client and connects it to the number of outports
        determined by `prefs.get('NCHANNELS')`

        :class:`jack.Client` s can't be kept alive, so this must be called just before
        processing sample starts.
        """

        self.client = jack.Client(self.name)
        self.blocksize = self.client.blocksize
        self.fs = self.client.samplerate
        self.zero_arr = np.zeros((self.blocksize,1),dtype='float32')

        self.client.set_process_callback(self.process)

        self.client.outports.register('out_0')
        self.client.outports.register('out_1')

        self.client.activate()
        target_ports = self.client.get_ports(is_physical=True, is_input=True, is_audio=True)
        #~ print("target_ports: {}".format(target_ports))
        #~ print('outports: {}'.format(self.client.outports))

        self.client.outports[0].connect(target_ports[0])
        self.client.outports[1].connect(target_ports[1])

        #~ if prefs.get( 'OUTCHANNELS'):
            #~ if isinstance(prefs.get('OUTCHANNELS'), list):
                #~ for outchan in prefs.get('OUTCHANNELS'):

                    #~ self.client.outports[0].connect(target_ports[int(outchan)])
            #~ elif isinstance(prefs.get('OUTCHANNELS'), int):
                #~ self.client.outports[0].connect(target_ports[prefs.get('OUTCHANNELS')])
            #~ elif isinstance(prefs.get('OUTCHANNELS'), str):
                #~ try:
                    #~ self.client.outports[0].connect(target_ports[int(prefs.get('OUTCHANNELS'))])
                #~ except TypeError:
                    #~ Exception('Could not coerce prefs.get(\'OUTCHANNELS\') to an integer or list of ints. Connecting to port 0. got {}'.format(prefs.get('OUTCHANNELS')))
                    #~ self.client.outports[0].connect(target_ports[0])
        #~ else:
            #~ self.client.outports[0].connect(target_ports[0])
            #~ if prefs.get('NCHANNELS') == 2:
                #~ # TODO: Limited, obvs. want to handle arbitrary output arrangements.
                #~ self.client.outports[0].connect(target_ports[1])

    def run(self):
        """
        Start the process, boot the server, start processing frames and wait for the end.
        """

        self.boot_server()

        # we are just holding the process open, so wait to quit
        try:
            self.quit_evt.clear()
            self.quit_evt.wait()
        except KeyboardInterrupt:
            # just want to kill the process, so just continue from here
            pass


    # def close(self):
    #     # TODO: shut down server but also reset module level variables
    #     pass

    def quit(self):
        """
        Set the :attr:`.JackClient.quit_evt`
        """
        self.quit_evt.set()

    def process(self, frames):
        """
        Process a frame of audio.

        If the :attr:`.JackClient.play_evt` is not set, fill port buffers with zeroes.

        Otherwise, pull frames of audio from the :attr:`.JackClient.q` until it's empty.

        When it's empty, set the :attr:`.JackClient.stop_evt` and clear the :attr:`.JackClient.play_evt` .

        Warning:
            Handling multiple outputs is a little screwy right now. v0.2 effectively only supports one channel output.

        Args:
            frames: number of frames (samples) to be processed. unused. passed by jack client
        """

        if not self.play_evt.is_set():
            # if we are in continuous mode...
            if self.continuous.is_set():
<<<<<<< HEAD

                try:
                    data = self.continuous_q.get_nowait()

                except Empty:
                    self.logger.warning('Continuous queue was empty!')
                    #self.continuous.clear()
                    data = self.zero_arr

                #self.client.outports[0].get_array()[:] = data.T
                
                #print("len outports: {}".format(len(self.client.outports)))
                #~ print("data shape: {}".format(data.shape))
                buff0 = self.client.outports[0].get_array()
                buff1 = self.client.outports[1].get_array()
                
                #print("buff shape: {}".format(buff.shape))
                assert data.ndim == 2
                if data.shape[1] == 2:
                    buff0[:] = data[:, 0]
                    buff1[:] = data[:, 1]
                else:
                    print("warning: for some reason data has only 1 channel, maxmin {} {}".format(data.max(), data.min()))                    
                    buff0[:] = data[:, 0]
                    buff1[:] = data[:, 0]
                    

                # if not self.continuous_started:
                #     # if we are just entering continuous mode, get the continuous sound and prepare to play it
                #     continuous_frames = []
                #     while not self.continuous_q.empty():
                #         try:
                #             continuous_frames.append(self.continuous_q.get_nowait())
                #         except Empty:
                #             break
                #     self.continuous_cycle = cycle(continuous_frames)
                #     self.continuous_started = True
                #
                # # FIXME: Multichannel sound....
                # self.client.outports[0].get_array()[:] = self.continuous_cycle.next().T

            else:
                #for channel, port in zip(self.zero_arr.T, self.client.outports):
                #    port.get_array()[:] = channel
                buff0 = self.client.outports[0].get_array()
                buff1 = self.client.outports[1].get_array()
                buff0[:] = np.zeros(self.blocksize, dtype='float32')
                buff1[:] = np.zeros(self.blocksize, dtype='float32')

                
=======
                if self.continuous_cycle is None:
                    to_cycle = []
                    while not self.continuous_q.empty():
                        try:
                            to_cycle.append(self.continuous_q.get_nowait())
                        except Empty:
                            # normal, queue empty
                            pass
                    self.continuous_cycle = cycle(to_cycle)

                self.client.outports[0].get_array()[:] = next(self.continuous_cycle).T

            else:
                # clear continuous sound after it's done
                if self.continuous_cycle is not None:
                    self.continuous_cycle = None
                for channel, port in zip(self.zero_arr.T, self.client.outports):
                    port.get_array()[:] = channel
>>>>>>> dc9833ae
        else:

            try:
                data = self.q.get_nowait()
            except queue.Empty:
                data = None
                self.logger.warning('Queue Empty')
            if data is None:
                # fill with continuous noise
                if self.continuous.is_set():
                    try:
                        data = next(self.continuous_cycle)
                    except Exception as e:
                        self.logger.exception(f'Continuous mode was set but got exception with continuous queue:\n{e}')
                        data = self.zero_arr

                    #self.client.outports[0].get_array()[:] = data.T

                    buff0 = self.client.outports[0].get_array()
                    buff1 = self.client.outports[1].get_array()
                    assert data.ndim == 2
                    if data.shape[1] == 2:
                        buff0[:] = data[:, 0]
                        buff1[:] = data[:, 1]
                    else:
                        print("warning: for some reason data has only 1 channel, maxmin {} {}".format(data.max(), data.min()))                    
                        buff0[:] = data[:, 0]
                        buff1[:] = data[:, 0]

                else:
                    for channel, port in zip(self.zero_arr.T, self.client.outports):
                        port.get_array()[:] = channel
                # sound is over
                self.play_evt.clear()
                self.stop_evt.set()
            else:
                if data.shape[0] < self.blocksize:
                    # if sound was not padded, fill remaining with continuous sound or silence
                    n_from_end = self.blocksize - data.shape[0]
                    if self.continuous.is_set():
                        # data = np.concatenate((data, self.continuous_cycle.next()[-n_from_end:]),
                        #                       axis=0)
                        try:
                            cont_data = next(self.continuous_cycle)
                            data = np.concatenate((data, cont_data[-n_from_end:]),
                                                  axis=0)
                        except Exception as e:
                            self.logger.exception(f'Continuous mode was set but got exception with continuous queue:\n{e}')
                            data = np.pad(data, (0, n_from_end), 'constant')
                    else:
                        data = np.pad(data, (0, n_from_end), 'constant')

<<<<<<< HEAD
                #self.client.outports[0].get_array()[:] = data.T
                
                buff0 = self.client.outports[0].get_array()
                buff1 = self.client.outports[1].get_array()
                assert data.ndim == 2
                if data.shape[1] == 2:
                    buff0[:] = data[:, 0]
                    buff1[:] = data[:, 1]
                else:
                    print("warning: for some reason data has only 1 channel, maxmin {} {}".format(data.max(), data.min()))                    
                    buff0[:] = data[:, 0]
                    buff1[:] = data[:, 0]

                
                #for channel, port in zip(cycle(data.T), self.client.outports):
                #    port.get_array()[:] = channel
=======
                self.client.outports[0].get_array()[:] = data.T
>>>>>>> dc9833ae



<|MERGE_RESOLUTION|>--- conflicted
+++ resolved
@@ -239,62 +239,10 @@
         Args:
             frames: number of frames (samples) to be processed. unused. passed by jack client
         """
-
         if not self.play_evt.is_set():
             # if we are in continuous mode...
             if self.continuous.is_set():
-<<<<<<< HEAD
-
-                try:
-                    data = self.continuous_q.get_nowait()
-
-                except Empty:
-                    self.logger.warning('Continuous queue was empty!')
-                    #self.continuous.clear()
-                    data = self.zero_arr
-
-                #self.client.outports[0].get_array()[:] = data.T
-                
-                #print("len outports: {}".format(len(self.client.outports)))
-                #~ print("data shape: {}".format(data.shape))
-                buff0 = self.client.outports[0].get_array()
-                buff1 = self.client.outports[1].get_array()
-                
-                #print("buff shape: {}".format(buff.shape))
-                assert data.ndim == 2
-                if data.shape[1] == 2:
-                    buff0[:] = data[:, 0]
-                    buff1[:] = data[:, 1]
-                else:
-                    print("warning: for some reason data has only 1 channel, maxmin {} {}".format(data.max(), data.min()))                    
-                    buff0[:] = data[:, 0]
-                    buff1[:] = data[:, 0]
-                    
-
-                # if not self.continuous_started:
-                #     # if we are just entering continuous mode, get the continuous sound and prepare to play it
-                #     continuous_frames = []
-                #     while not self.continuous_q.empty():
-                #         try:
-                #             continuous_frames.append(self.continuous_q.get_nowait())
-                #         except Empty:
-                #             break
-                #     self.continuous_cycle = cycle(continuous_frames)
-                #     self.continuous_started = True
-                #
-                # # FIXME: Multichannel sound....
-                # self.client.outports[0].get_array()[:] = self.continuous_cycle.next().T
-
-            else:
-                #for channel, port in zip(self.zero_arr.T, self.client.outports):
-                #    port.get_array()[:] = channel
-                buff0 = self.client.outports[0].get_array()
-                buff1 = self.client.outports[1].get_array()
-                buff0[:] = np.zeros(self.blocksize, dtype='float32')
-                buff1[:] = np.zeros(self.blocksize, dtype='float32')
-
-                
-=======
+
                 if self.continuous_cycle is None:
                     to_cycle = []
                     while not self.continuous_q.empty():
@@ -313,7 +261,6 @@
                     self.continuous_cycle = None
                 for channel, port in zip(self.zero_arr.T, self.client.outports):
                     port.get_array()[:] = channel
->>>>>>> dc9833ae
         else:
 
             try:
@@ -366,7 +313,6 @@
                     else:
                         data = np.pad(data, (0, n_from_end), 'constant')
 
-<<<<<<< HEAD
                 #self.client.outports[0].get_array()[:] = data.T
                 
                 buff0 = self.client.outports[0].get_array()
@@ -383,9 +329,6 @@
                 
                 #for channel, port in zip(cycle(data.T), self.client.outports):
                 #    port.get_array()[:] = channel
-=======
-                self.client.outports[0].get_array()[:] = data.T
->>>>>>> dc9833ae
-
-
-
+
+
+

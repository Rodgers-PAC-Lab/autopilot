"""
Client that dumps samples directly to the jack client with the :mod:`jack` package.
"""
from itertools import cycle
import multiprocessing as mp
import queue as queue
import numpy as np
from copy import copy
from queue import Empty


# importing configures environment variables necessary for importing jack-client module below
from autopilot import external
from autopilot.core.loggers import init_logger

try:
    import jack
except (OSError, ModuleNotFoundError):
    print('jack library not found! sounds unavailable')

from autopilot import prefs

# allows us to access the audio server and some sound attributes
SERVER = None
"""
:class:`.JackClient`: After initializing, JackClient will register itself with this variable.
"""

FS = None
"""
int: Sampling rate of the active server
"""

BLOCKSIZE = None
"""
int: Blocksize, or the amount of samples processed by jack per each :meth:`.JackClient.process` call.
"""

QUEUE = None
"""
:class:`multiprocessing.Queue`: Queue to be loaded with frames of BLOCKSIZE audio.
"""

PLAY = None
"""
:class:`multiprocessing.Event`: Event used to trigger loading samples from `QUEUE`, ie. playing.
"""

STOP = None
"""
:class:`multiprocessing.Event`: Event that is triggered on the end of buffered audio.

Note:
    NOT an event used to stop audio.
"""

Q_LOCK = None
"""
:class:`multiprocessing.Lock`: Lock that enforces a single writer to the `QUEUE` at a time.
"""

CONTINUOUS = None
"""
:class:`multiprocessing.Event`: Event that (when set) signals the sound server should play some sound continuously rather than remain silent by default (eg. play a background sound).

"""

CONTINUOUS_QUEUE = None
"""
:class:`multiprocessing.Queue`: Queue that 
"""

CONTINUOUS_LOOP = None
"""
:class:`multiprocessing.Event`: Event flag that is set when frames dropped into the CONTINUOUS_QUEUE should be looped (eg. in the case of stationary background noise),
otherwise they are played and then discarded (ie. the sound is continuously generating and submitting samples)
"""

class JackClient(mp.Process):
    """
    Client that dumps frames of audio directly into a running jackd client.

    When first initialized, sets module level variables above.

    Attributes:
        name (str): name of client, default "jack_client"
        q (:class:`~.multiprocessing.Queue`): Queue that stores buffered frames of audio
        q_lock (:class:`~.multiprocessing.Lock`): Lock that manages access to the Queue
        play_evt (:class:`multiprocessing.Event`): Event used to trigger loading samples from `QUEUE`, ie. playing.
        stop_evt (:class:`multiprocessing.Event`): Event that is triggered on the end of buffered audio.
        quit_evt (:class:`multiprocessing.Event`): Event that causes the process to be terminated.
        client (:class:`jack.Client`): Client to interface with jackd
        blocksize (int): The blocksize - ie. samples processed per :meth:`.JackClient.process` call.
        fs (int): Sampling rate of client
        zero_arr (:class:`numpy.ndarray`): cached array of zeroes used to fill jackd pipe when not processing audio.
        continuous_cycle (:class:`itertools.cycle`): cycle of frames used for continuous sounds
        mono_output (bool): ``True`` or ``False`` depending on if the number of output channels is 1 or >1, respectively.
            detected and set in :meth:`.JackClient.boot_server` , initialized to ``True`` (which is hopefully harmless)
    """
    def __init__(self, name='jack_client'):
        """
        Args:
            name:
        """
        super(JackClient, self).__init__()

        # TODO: If global client variable is set, just return that one.

        self.name = name
        #self.pipe = pipe
        self.q = mp.Queue()
        self.q_lock = mp.Lock()

        self.play_evt = mp.Event()
        self.stop_evt = mp.Event()
        self.quit_evt = mp.Event()

        # we make a client that dies now so we can stash the fs and etc.
        self.client = jack.Client(self.name)
        self.blocksize = self.client.blocksize
        self.fs = self.client.samplerate
        self.zero_arr = np.zeros((self.blocksize,1),dtype='float32')

        # a few objects that control continuous/background sound.
        # see descriptions in module variables
        self.continuous = mp.Event()
        self.continuous_q = mp.Queue()
        self.continuous_loop = mp.Event()
        self.continuous_cycle = None
        self.continuous.clear()
        self.continuous_loop.clear()

        # store the frames of the continuous sound and cycle through them if set in continous mode
        self.continuous_cycle = None

<<<<<<< HEAD
=======
        # Something calls process() before boot_server(), so this has to
        # be initialized
        self.mono_output = True

>>>>>>> 3871cdcf
        # store a reference to us and our values in the module
        globals()['SERVER'] = self
        globals()['FS'] = copy(self.fs)
        globals()['BLOCKSIZE'] = copy(self.blocksize)
        globals()['QUEUE'] = self.q
        globals()['Q_LOCK'] = self.q_lock
        globals()['PLAY'] = self.play_evt
        globals()['STOP'] = self.stop_evt
        globals()['CONTINUOUS'] = self.continuous
        globals()['CONTINUOUS_QUEUE'] = self.continuous_q
        globals()['CONTINUOUS_LOOP'] = self.continuous_loop

        self.logger = init_logger(self)
<<<<<<< HEAD
        
        # Something calls process() before boot_server(), so this has to
        # be initialized
        self.stereo_output = True
=======

        if self.fs != prefs.get('FS'):
            self.logger.warning(
                f"Sampling rate was set to {prefs.get('FS')} in prefs, but the jack audio daemon is running at {self.fs}. \
                Check that jackd was not already running, and is being correctly started by autopilot (see autopilot.external)")
    
>>>>>>> 3871cdcf

    def boot_server(self):
        """
        Called by :meth:`.JackClient.run` to boot the server upon starting the process.

        Activates the client and connects it to the physical speaker outputs
        as determined by `prefs.get('OUTCHANNELS')`.
<<<<<<< HEAD
=======

        This is the interpretation of OUTCHANNELS:
        * empty string
            'mono' audio: the same sound is always played to all channels. 
            Connect a single virtual outport to every physical channel.
            If multi-channel sound is provided, raise an error.
        * a single int (example: J)
            This is equivalent to [J].
            The first virtual outport will be connected to physical channel J.
            Note this is NOT the same as 'mono', because only one speaker
            plays, instead of all speakers.
        * a list (example: [I, J])
            The first virtual outport will be connected to physical channel I.
            The second virtual outport will be connected to physical channel J.
            And so on.    
            If 1-dimensional sound is provided, play the same to all speakers
            (like mono mode).
            If multi-channel sound is provided and the number of channels
            is different form the length of this list, raise an error.        
>>>>>>> 3871cdcf

        :class:`jack.Client` s can't be kept alive, so this must be called just before
        processing sample starts.
        """
<<<<<<< HEAD
=======
        ## Parse OUTCHANNELS into listified_outchannels and set `self.mono_output`
        # Get the pref
        outchannels = prefs.get('OUTCHANNELS')
        
        # This generates `listified_outchannels`, which is always a list
        # It also sets `self.mono_output` if outchannels is None
        if outchannels == '':
            # Mono mode
            listified_outchannels = []
            self.mono_output = True
        elif not isinstance(outchannels, list):
            # Must be a single integer-like thing
            listified_outchannels = [int(outchannels)]
            self.mono_output = False
        else:
            # Already a list
            listified_outchannels = outchannels
            self.mono_output = False
        
        ## Initalize self.client
>>>>>>> 3871cdcf
        # Initalize a new Client and store some its properties
        # I believe this is how downstream code knows the sample rate
        self.client = jack.Client(self.name)
        self.blocksize = self.client.blocksize
        self.fs = self.client.samplerate
        
        # This is used for writing silence
        self.zero_arr = np.zeros((self.blocksize,1),dtype='float32')

        # Set the process callback to `self.process`
        # This gets called on every chunk of audio data
        self.client.set_process_callback(self.process)

<<<<<<< HEAD
        # Register an "outport" for both channel 0 and channel 1
        # This is something we can write data into
        self.client.outports.register('out_0')
        self.client.outports.register('out_1')
=======
        # Register virtual outports
        # This is something we can write data into
        if self.mono_output:
            # One single outport
            self.client.outports.register('out_0')
        else:
            # One outport per provided outchannel
            for n in range(len(listified_outchannels)):
                self.client.outports.register('out_{}'.format(n))
>>>>>>> 3871cdcf

        # Activate the client
        self.client.activate()
        
<<<<<<< HEAD
        # Get the actual physical ports that can play sound
        target_ports = self.client.get_ports(is_physical=True, is_input=True, is_audio=True)

        
        ## Hook up the outports (data sinks) to physical ports
        # If OUTCHANNELS has length 1: 
        #   This is the "mono" case where we only want to play to one speaker.
        #   Hook up one outport to that physical port
        #   Set self.stereo_output to False
        #   If stereo sounds are provided, then this is probably an error
        # If OUTCHANNELS has length 2:
        #   This is the "stereo" case where we want to play to two speakers.
        #   Connect two outports to those speakers, using OUTCHANNELS to index
        #   the target ports.
        #   If mono sounds are provided, play the same sound from both
        
        # Get the pref
        outchannels = prefs.get('OUTCHANNELS')
        if len(outchannels) == 1:
            # Mono case
            self.stereo_output = False
            self.client.outports[0].connect(target_ports[int(outchannels[0])])
        
        elif len(outchannels) == 2:
            # Stereo case
            self.stereo_output = True
            self.client.outports[0].connect(target_ports[int(outchannels[0])])
            self.client.outports[1].connect(target_ports[int(outchannels[1])])
        
        else:
            raise ValueError(
                "OUTCHANNELS must be a list of length 1 or 2, not {}".format(
                outchannels))
=======
        
        ## Hook up the outports (data sinks) to physical ports
        # Get the actual physical ports that can play sound
        target_ports = self.client.get_ports(
            is_physical=True, is_input=True, is_audio=True)

        # Depends on whether we're in mono mode
        if self.mono_output:
            ## Mono mode
            # Hook up one outport to all channels
            for target_port in target_ports:
                self.client.outports[0].connect(target_port)
        
        else:
            ## Not mono mode
            # Error check
            if len(listified_outchannels) > len(target_ports):
                raise ValueError(
                    "cannot connect {} ports, only {} available".format(
                    len(listified_outchannels),
                    len(target_ports),))
            
            # Hook up one outport to each channel
            for n in range(len(listified_outchannels)):
                # This is the channel number the user provided in OUTCHANNELS
                index_of_physical_channel = listified_outchannels[n]
                
                # This is the corresponding physical channel
                # I think this will always be the same as index_of_physical_channel
                physical_channel = target_ports[index_of_physical_channel]
                
                # Connect virtual outport to physical channel
                self.client.outports[n].connect(physical_channel)
>>>>>>> 3871cdcf

    def run(self):
        """
        Start the process, boot the server, start processing frames and wait for the end.
        """
        self.logger = init_logger(self)
        self.boot_server()

        # we are just holding the process open, so wait to quit
        try:
            self.quit_evt.clear()
            self.quit_evt.wait()
        except KeyboardInterrupt:
            # just want to kill the process, so just continue from here
            pass

    def quit(self):
        """
        Set the :attr:`.JackClient.quit_evt`
        """
        self.quit_evt.set()

    def process(self, frames):
        """
        Process a frame of audio.

        If the :attr:`.JackClient.play_evt` is not set, fill port buffers with zeroes.

        Otherwise, pull frames of audio from the :attr:`.JackClient.q` until it's empty.

        When it's empty, set the :attr:`.JackClient.stop_evt` and clear the :attr:`.JackClient.play_evt` .

        Args:
            frames: number of frames (samples) to be processed. unused. passed by jack client
        """
        ## Switch on whether the play event is set
        if not self.play_evt.is_set():
            # A play event has not been set
            # Play only if we are in continuous mode, otherwise write zeros
            
            ## Switch on whether we are in continuous mode
            if self.continuous.is_set():
                # We are in continuous mode, keep playing
                if self.continuous_cycle is None:
                    try:
                        to_cycle = self.continuous_q.get_nowait()
                        self.continuous_cycle = cycle(to_cycle)
                        self.logger.debug(f'started playing continuous sound with length {len(to_cycle)} frames')
                    except Empty:
                        self.logger.exception('told to play continuous sound but nothing in queue, will try again next loop around')
                        self.client.outports[0].get_array()[:] = self.zero_arr.T
                        return

                # Get the data to play
                data = next(self.continuous_cycle).T
                
                # Write
                self.write_to_outports(data)

            else:
                # We are not in continuous mode, play silence
                # clear continuous sound after it's done
                if self.continuous_cycle is not None:
                    self.continuous_cycle = None

                # Play zeros
                data = np.zeros(self.blocksize, dtype='float32')
                
                # Write
                self.write_to_outports(data)

        else:
            # A play event has been set
            # Play a sound

            # Try to get data
            try:
                data = self.q.get_nowait()
            except queue.Empty:
                data = None
                self.logger.warning('Queue Empty')
            
            
            ## Switch on whether data is available
            if data is None:
                # fill with continuous noise
                if self.continuous.is_set():
                    try:
                        data = next(self.continuous_cycle)
                    except Exception as e:
                        self.logger.exception(f'Continuous mode was set but got exception with continuous queue:\n{e}')
                        data = self.zero_arr

                else:
                    # Play zeros
<<<<<<< HEAD
                    data = self.zero_arr[:, 0]
=======
                    data = np.zeros(self.blocksize, dtype='float32')
>>>>>>> 3871cdcf
                
                # Write data
                self.write_to_outports(data)
                
                # sound is over
                self.play_evt.clear()
                self.stop_evt.set()
                
            else:
                ## There is data available
<<<<<<< HEAD
                # Pad the data if necessary
                if data.shape[0] < self.blocksize:
                    # if sound was not padded, fill remaining with continuous sound or silence
                    n_from_end = self.blocksize - data.shape[0]
                    if self.continuous.is_set():
                        # data = np.concatenate((data, self.continuous_cycle.next()[-n_from_end:]),
                        #                       axis=0)
                        try:
                            cont_data = next(self.continuous_cycle)
                            data = np.concatenate((data, cont_data[-n_from_end:]),
                                                  axis=0)
                        except Exception as e:
                            self.logger.exception(f'Continuous mode was set but got exception with continuous queue:\n{e}')
                            data = np.pad(data, (0, n_from_end), 'constant')
                    else:
                        data = np.pad(data, (0, n_from_end), 'constant')
                
=======
>>>>>>> 3871cdcf
                # Write
                self.write_to_outports(data)
    
    def write_to_outports(self, data):
        """Write the sound in `data` to the outport(s).
        
<<<<<<< HEAD
        If self.stereo_output, then stereo data is written.
        Otherwise, mono data is written.
        """
        ## Write the output to each outport
        if self.stereo_output:
            # Buffers to write into each channel
            buff0 = self.client.outports[0].get_array()
            buff1 = self.client.outports[1].get_array()
            
            if data.ndim == 1:
                # Mono output, write same to both
                buff0[:] = data
                buff1[:] = data
            
            elif data.ndim == 2:
                # Stereo output, write each column to each channel
                buff0[:] = data[:, 0]
                buff1[:] = data[:, 1]
            
            else:
                raise ValueError(
                    "data must be 1 or 2d, not {}".format(data.shape))
        
        else:
            # Buffers to write into each channel
            buff0 = self.client.outports[0].get_array()
            
            if data.ndim == 1:
                # Mono output, write same to both
                buff0[:] = data
            
            else:
                # Stereo data provided, this is an error
                raise ValueError(
                    "outchannels has length 1, but data "
                    "has shape {}".format(data.shape))
=======
        If self.mono_output:
            If data is 1-dimensional:
                Write that data to the single outport, which goes to all
                speakers.
            Otherwise, raise an error.
        
        If not self.mono_output:
            If data is 1-dimensional:
                Write that data to every outport
            If data is 2-dimensional:
                Write one column to each outport, raising an error if there
                is a different number of columns than outports.
        """
        ## Write the output to each outport
        if self.mono_output:
            ## Mono mode - Write the same data to all channels
            if data.ndim == 1:
                # Write data to one outport, which is hooked up to all channels
                buff = self.client.outports[0].get_array()
                buff[:] = data
            
            else:
                # Stereo data provided, this is an error
                raise ValueError(
                    "pref OUTCHANNELS indicates mono mode, but "
                    "data has shape {}".format(data.shape))
            
        else:
            ## Multi-channel mode - Write a column to each channel
            if data.ndim == 1:
                ## 1-dimensional sound provided
                # Write the same data to each channel
                for outport in self.client.outports:
                    buff = outport.get_array()
                    buff[:] = data
                
            elif data.ndim == 2:
                ## Multi-channel sound provided
                # Error check
                if data.shape[1] != len(self.client.outports):
                    raise ValueError(
                        "data has {} channels "
                        "but only {} outports in pref OUTCHANNELS".format(
                        data.shape[1], len(self.client.outports)))
                
                # Write one column to each channel
                for n_outport, outport in enumerate(self.client.outports):
                    buff = outport.get_array()
                    buff[:] = data[:, n_outport]
                
            else:
                ## What would a 3d sound even mean?
                raise ValueError(
                    "data must be 1 or 2d, not {}".format(data.shape))
>>>>>>> 3871cdcf
<|MERGE_RESOLUTION|>--- conflicted
+++ resolved
@@ -133,13 +133,10 @@
         # store the frames of the continuous sound and cycle through them if set in continous mode
         self.continuous_cycle = None
 
-<<<<<<< HEAD
-=======
         # Something calls process() before boot_server(), so this has to
         # be initialized
         self.mono_output = True
 
->>>>>>> 3871cdcf
         # store a reference to us and our values in the module
         globals()['SERVER'] = self
         globals()['FS'] = copy(self.fs)
@@ -153,19 +150,12 @@
         globals()['CONTINUOUS_LOOP'] = self.continuous_loop
 
         self.logger = init_logger(self)
-<<<<<<< HEAD
-        
-        # Something calls process() before boot_server(), so this has to
-        # be initialized
-        self.stereo_output = True
-=======
 
         if self.fs != prefs.get('FS'):
             self.logger.warning(
                 f"Sampling rate was set to {prefs.get('FS')} in prefs, but the jack audio daemon is running at {self.fs}. \
                 Check that jackd was not already running, and is being correctly started by autopilot (see autopilot.external)")
     
->>>>>>> 3871cdcf
 
     def boot_server(self):
         """
@@ -173,8 +163,6 @@
 
         Activates the client and connects it to the physical speaker outputs
         as determined by `prefs.get('OUTCHANNELS')`.
-<<<<<<< HEAD
-=======
 
         This is the interpretation of OUTCHANNELS:
         * empty string
@@ -194,13 +182,10 @@
             (like mono mode).
             If multi-channel sound is provided and the number of channels
             is different form the length of this list, raise an error.        
->>>>>>> 3871cdcf
 
         :class:`jack.Client` s can't be kept alive, so this must be called just before
         processing sample starts.
         """
-<<<<<<< HEAD
-=======
         ## Parse OUTCHANNELS into listified_outchannels and set `self.mono_output`
         # Get the pref
         outchannels = prefs.get('OUTCHANNELS')
@@ -221,7 +206,6 @@
             self.mono_output = False
         
         ## Initalize self.client
->>>>>>> 3871cdcf
         # Initalize a new Client and store some its properties
         # I believe this is how downstream code knows the sample rate
         self.client = jack.Client(self.name)
@@ -235,12 +219,6 @@
         # This gets called on every chunk of audio data
         self.client.set_process_callback(self.process)
 
-<<<<<<< HEAD
-        # Register an "outport" for both channel 0 and channel 1
-        # This is something we can write data into
-        self.client.outports.register('out_0')
-        self.client.outports.register('out_1')
-=======
         # Register virtual outports
         # This is something we can write data into
         if self.mono_output:
@@ -250,46 +228,10 @@
             # One outport per provided outchannel
             for n in range(len(listified_outchannels)):
                 self.client.outports.register('out_{}'.format(n))
->>>>>>> 3871cdcf
 
         # Activate the client
         self.client.activate()
         
-<<<<<<< HEAD
-        # Get the actual physical ports that can play sound
-        target_ports = self.client.get_ports(is_physical=True, is_input=True, is_audio=True)
-
-        
-        ## Hook up the outports (data sinks) to physical ports
-        # If OUTCHANNELS has length 1: 
-        #   This is the "mono" case where we only want to play to one speaker.
-        #   Hook up one outport to that physical port
-        #   Set self.stereo_output to False
-        #   If stereo sounds are provided, then this is probably an error
-        # If OUTCHANNELS has length 2:
-        #   This is the "stereo" case where we want to play to two speakers.
-        #   Connect two outports to those speakers, using OUTCHANNELS to index
-        #   the target ports.
-        #   If mono sounds are provided, play the same sound from both
-        
-        # Get the pref
-        outchannels = prefs.get('OUTCHANNELS')
-        if len(outchannels) == 1:
-            # Mono case
-            self.stereo_output = False
-            self.client.outports[0].connect(target_ports[int(outchannels[0])])
-        
-        elif len(outchannels) == 2:
-            # Stereo case
-            self.stereo_output = True
-            self.client.outports[0].connect(target_ports[int(outchannels[0])])
-            self.client.outports[1].connect(target_ports[int(outchannels[1])])
-        
-        else:
-            raise ValueError(
-                "OUTCHANNELS must be a list of length 1 or 2, not {}".format(
-                outchannels))
-=======
         
         ## Hook up the outports (data sinks) to physical ports
         # Get the actual physical ports that can play sound
@@ -323,7 +265,6 @@
                 
                 # Connect virtual outport to physical channel
                 self.client.outports[n].connect(physical_channel)
->>>>>>> 3871cdcf
 
     def run(self):
         """
@@ -419,11 +360,7 @@
 
                 else:
                     # Play zeros
-<<<<<<< HEAD
-                    data = self.zero_arr[:, 0]
-=======
                     data = np.zeros(self.blocksize, dtype='float32')
->>>>>>> 3871cdcf
                 
                 # Write data
                 self.write_to_outports(data)
@@ -434,70 +371,12 @@
                 
             else:
                 ## There is data available
-<<<<<<< HEAD
-                # Pad the data if necessary
-                if data.shape[0] < self.blocksize:
-                    # if sound was not padded, fill remaining with continuous sound or silence
-                    n_from_end = self.blocksize - data.shape[0]
-                    if self.continuous.is_set():
-                        # data = np.concatenate((data, self.continuous_cycle.next()[-n_from_end:]),
-                        #                       axis=0)
-                        try:
-                            cont_data = next(self.continuous_cycle)
-                            data = np.concatenate((data, cont_data[-n_from_end:]),
-                                                  axis=0)
-                        except Exception as e:
-                            self.logger.exception(f'Continuous mode was set but got exception with continuous queue:\n{e}')
-                            data = np.pad(data, (0, n_from_end), 'constant')
-                    else:
-                        data = np.pad(data, (0, n_from_end), 'constant')
-                
-=======
->>>>>>> 3871cdcf
                 # Write
                 self.write_to_outports(data)
     
     def write_to_outports(self, data):
         """Write the sound in `data` to the outport(s).
         
-<<<<<<< HEAD
-        If self.stereo_output, then stereo data is written.
-        Otherwise, mono data is written.
-        """
-        ## Write the output to each outport
-        if self.stereo_output:
-            # Buffers to write into each channel
-            buff0 = self.client.outports[0].get_array()
-            buff1 = self.client.outports[1].get_array()
-            
-            if data.ndim == 1:
-                # Mono output, write same to both
-                buff0[:] = data
-                buff1[:] = data
-            
-            elif data.ndim == 2:
-                # Stereo output, write each column to each channel
-                buff0[:] = data[:, 0]
-                buff1[:] = data[:, 1]
-            
-            else:
-                raise ValueError(
-                    "data must be 1 or 2d, not {}".format(data.shape))
-        
-        else:
-            # Buffers to write into each channel
-            buff0 = self.client.outports[0].get_array()
-            
-            if data.ndim == 1:
-                # Mono output, write same to both
-                buff0[:] = data
-            
-            else:
-                # Stereo data provided, this is an error
-                raise ValueError(
-                    "outchannels has length 1, but data "
-                    "has shape {}".format(data.shape))
-=======
         If self.mono_output:
             If data is 1-dimensional:
                 Write that data to the single outport, which goes to all
@@ -552,4 +431,3 @@
                 ## What would a 3d sound even mean?
                 raise ValueError(
                     "data must be 1 or 2d, not {}".format(data.shape))
->>>>>>> 3871cdcf

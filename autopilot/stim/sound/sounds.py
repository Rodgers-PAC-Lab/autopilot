"""This module defines classes to generate different sounds.

These classes are currently implemented:
* Tone : a sinuosoidal pure tone
* Noise : a burst of white noise
* File : read from a file
* Speech
* Gap

The behavior of this module depends on `prefs.get('AUDIOSERVER')`.
* If this is 'jack', or True:
    Then import jack, define Jack_Sound, and all sounds inherit from that.
* If this is 'pyo':
    Then import pyo, define PyoSound, and all sounds inherit from that.
* If this is 'docs':
    Then import both jack and pyo, define both Jack_Sound and PyoSound,
    and all sounds inherit from `object`.
* Otherwise:
    Then do not import jack or pyo, or define either Jack_Sound or PyoSound,
    and all sounds inherit from `object`.

TODO:
    Implement sound level and filter calibration
<<<<<<< HEAD
    Be a whole lot more robust about handling different numbers of channels
=======
>>>>>>> 3871cdcf
"""

# Re: The organization of this module
# We balance a few things:
# 1) using two sound servers with very different approaches to
# delivering sounds, and
# 2) having a similar API so other modules can query sound properties
# while still being agnostic to the sound server.
# 3) not have our classes split into a ton of Pyo_Tone, Jack_Tone
# copies so they have their parameters and behavior drift apart
#
# So, We have base classes, but they can't encapsulate all the
# behavior for making sounds, so use an init_audio() method that
# creates sound conditional on the type of audio server.


import os
import sys
from time import sleep
from scipy.io import wavfile
from scipy.signal import resample
import scipy.signal
import numpy as np
import threading
from itertools import cycle
from queue import Empty, Full

from autopilot import prefs
from autopilot.core.loggers import init_logger
from autopilot.stim import Stim


## First, switch the behavior based on the pref AUDIOSERVER
# Get the pref
server_type = prefs.get('AUDIOSERVER')

# True is a synonym for 'jack', the default server
if server_type == True:
    server_type = 'jack'

# Force lower-case if string
try:
    server_type = server_type.lower()
except AttributeError:
    pass

# From now on, server_type should be 'jack', 'pyo', 'docs', or None
if server_type not in ['jack', 'pyo', 'docs']:
    server_type = None

<<<<<<< HEAD
=======
# if we're testing, set server_type to jack
if 'pytest' in sys.modules:
    server_type = 'jack'

>>>>>>> 3871cdcf

## Import the required modules
if server_type in ['jack', 'docs']:
    # This will warn if the jack library is not found
    from autopilot.stim.sound import jackclient

elif server_type in ['pyo', 'docs']:
    # Using these import guards for compatibility, but I think we should
    # actually error here
    try:
        import pyo
    except ImportError:
        pass


## Define Pyo_Sound if needed
if server_type in ("pyo", "docs"):
    class Pyo_Sound(object):
        """
        Metaclass for pyo sound objects.

        Note:
            Use of pyo is generally discouraged due to dropout issues and
            the general opacity of the module. As such this object is
            intentionally left undocumented.

        """
        def __init__(self):
            self.PARAMS = None  # list of strings of parameters to be defined
            self.type = None  # string human readable name of sound
            self.duration = None  # duration in ms
            self.amplitude = None
            self.table = None
            self.trigger = None
            self.server_type = 'pyo'

        def play(self):
            self.table.out()

        def table_wrap(self, audio, duration=None):
            """Records a PyoAudio generator into a sound table, returns a
            tableread object which can play the audio with .out()

            Args:
                audio:
                duration:
            """

            if not duration:
                duration = self.duration

            # Duration is in ms, so divide by 1000
            # See https://groups.google.com/forum/#!topic/pyo-discuss/N-pan7wPF-o
            # TODO: Get chnls to be responsive to NCHANNELS in prefs. hardcoded for now
            tab = pyo.NewTable(length=(float(duration) / 1000),
                               chnls=prefs.get('NCHANNELS'))  # Prefs should always be declared in the global namespace
            tabrec = pyo.TableRec(audio, table=tab, fadetime=0.005).play()
            sleep((float(duration) / 1000))
            self.table = pyo.TableRead(tab, freq=tab.getRate(), loop=0)

        def set_trigger(self, trig_fn):
            """
            Args:
                trig_fn:
            """
            # Using table triggers, call trig_fn when table finishes playing
            self.trigger = pyo.TrigFunc(self.table['trig'], trig_fn)


## Define Jack_Sound if needed
if server_type in ("jack", "docs"):
    class Jack_Sound(object):
        """
        Base class for sounds that use the :class:`~.jackclient.JackClient` audio
        server.

        Attributes:
            PARAMS (list): List of strings of parameters that need to be defined for this sound
            type (str): Human readable name of sound type
            duration (float): Duration of sound in ms
            amplitude (float): Amplitude of sound as proportion of 1 (eg 0.5 is half amplitude)
            table (:class:`numpy.ndarray`): A Numpy array of samples
            chunks (list): :attr:`~.Jack_Sound.table` split up into chunks of :data:`~.jackclient.BLOCKSIZE`
            trigger (callable): A function that is called when the sound completes
            nsamples (int): Number of samples in the sound
            padded (bool): Whether the sound had to be padded with zeros when split into chunks (ie. sound duration was not a multiple of BLOCKSIZE).
            fs (int): sampling rate of client from :data:`.jackclient.FS`
            blocksize (int): blocksize of client from :data:`.jackclient.BLOCKSIZE`
            server (:class:`~.jackclient.Jack_Client`): Current Jack Client
            q (:class:`multiprocessing.Queue`): Audio Buffer queue from :data:`.jackclient.QUEUE`
            q_lock (:class:`multiprocessing.Lock`): Audio Buffer lock from :data:`.jackclient.Q_LOCK`
            play_evt (:class:`multiprocessing.Event`): play event from :data:`.jackclient.PLAY`
            stop_evt (:class:`multiprocessing.Event`): stop event from :data:`.jackclient.STOP`
            buffered (bool): has this sound been dumped into the :attr:`~.Jack_Sound.q` ?
            buffered_continuous (bool): Has the sound been dumped into the :attr:`~.Jack_Sound.continuous_q`?

        """

        PARAMS = []
        """
        list:  list of strings of parameters to be defined
        """

        type = None
        """
        str: string human readable name of sound
        """

        server_type = 'jack'
        """
        str: type of server, always 'jack' for `Jack_Sound` s.
        """

        def __init__(self):
            """Initialize a new Jack_Sound
            
            This sets sound-specific parameters to None, set jack-specific
            parameters to their equivalents in jackclient, initializes
            some other flags and a logger.
            """
            # These sound-specific parameters will be set by the derived
            # objects.
            self.duration = None  # duration in ms
            self.amplitude = None
            self.table = None  # numpy array of samples
            self.chunks = None  # table split into a list of chunks
            self.trigger = None
            self.nsamples = None
            self.padded = False # whether or not the sound was padded with zeros when chunked
            self.continuous = False

            # These jack-specific parameters are copied from jackclient
            self.fs = jackclient.FS
            self.blocksize = jackclient.BLOCKSIZE
            self.server = jackclient.SERVER
            self.q = jackclient.QUEUE
            self.q_lock = jackclient.Q_LOCK
            self.play_evt = jackclient.PLAY
            self.stop_evt = jackclient.STOP
            self.continuous_flag = jackclient.CONTINUOUS
            self.continuous_q = jackclient.CONTINUOUS_QUEUE
            self.continuous_loop = jackclient.CONTINUOUS_LOOP

            # Initalize these flags
            self.initialized = False
            self.buffered = False
            self.buffered_continuous = False

            # Initialize a logger
            self.logger = init_logger(self)

        def chunk(self, pad=True):
            """
            Split our `table` up into a list of :attr:`.Jack_Sound.blocksize` chunks.

            Args:
                pad (bool): If the sound is not evenly divisible into chunks, 
                pad with zeros (True, default), otherwise jackclient will pad 
                with its continuous sound
            """
            # Convert the table to float32 (if it isn't already)
            sound = self.table.astype(np.float32)

            # Determine how much longer it would have to be, if it were
            # padded to a length that is a multiple of self.blocksize
            oldlen = len(sound)
            newlen = int(
                np.ceil(float(oldlen) / self.blocksize) * self.blocksize)

            
            ## Only pad if necessary AND requested
            if pad and newlen > oldlen:
                # Pad differently depending on mono or stereo
                if sound.ndim == 1:
                    # Pad with 1d array of zeros
                    to_concat = np.zeros((newlen - oldlen,), np.float32)

                    # Pad
                    sound = np.concatenate([sound, to_concat])

                elif sound.ndim == 2:
                    # Each column is a channel
                    n_channels = sound.shape[1]
                    
                    # Raise error if more than two-channel sound
                    # This would actually be fine for this function, but this 
                    # almost surely indicates somebody has transposed something
                    if n_channels > 2:
                        raise ValueError("only 1- or 2-channel sound supported")
                    
                    # Pad with 2d array of zeros
                    to_concat = np.zeros(
                        (newlen - oldlen, sound.shape[1]), np.float32)

                    # Pad
                    sound = np.concatenate([sound, to_concat])
                
                else:
                    raise ValueError("sound must be 1d or 2d")
                
                # Flag as padded
                self.padded = True
            
            else:
                # Flag as not padded
                self.padded = False
            
            
            ## Reshape into chunks, each of length `self.blocksize`
            if sound.ndim == 1:
                self.chunks = list(
                    sound.reshape(-1, self.blocksize))
            
            elif sound.ndim == 2:
                self.chunks = list(
                    sound.reshape(-1, self.blocksize, sound.shape[1]))

        def set_trigger(self, trig_fn):
            """
            Set a trigger function to be called when the :attr:`~.Jack_Sound.stop_evt` is set.

            Args:
                trig_fn (callable): Some callable
            """
            if callable(trig_fn):
                self.trigger = trig_fn
            else:
                Exception('trigger must be callable')

        def wait_trigger(self):
            """
            Wait for the stop_evt trigger to be set for at least a second after
            the sound should have ended.

            Call the trigger when the event is set.
            """
            # wait for our duration plus a second at most.
            self.stop_evt.wait((self.duration+1000)/1000.)
            # if the sound actually stopped...
            if self.stop_evt.is_set():
                self.trigger()

        def get_nsamples(self):
            """
            given our fs and duration, how many samples do we need?

            literally::

                np.ceil((self.duration/1000.)*self.fs).astype(np.int)

            """
            self.nsamples = np.ceil((self.duration/1000.)*self.fs).astype(np.int)

        def quantize_duration(self, ceiling=True):
            """
            Extend or shorten a sound so that it is a multiple of :data:`.jackclient.BLOCKSIZE`

            Args:
                ceiling (bool): If true, extend duration, otherwise decrease duration.
            """

            # get remainder of samples
            self.get_nsamples()
            remainder = self.nsamples % self.blocksize

            if remainder == 0:
                return

            # get target number of samples
            # get target n blocks and multiply by blocksize
            if ceiling:
                target_samples = np.ceil(float(self.nsamples)/self.blocksize)*self.blocksize
            else:
                target_samples = np.floor(float(self.nsamples)/self.blocksize)*self.blocksize

            # get new duration
            self.duration = (target_samples/self.fs)*1000.

            # refresh nsamples
            self.get_nsamples()

        def buffer(self):
            """
            Dump chunks into the sound queue.
            
            After the last chunk, a `None` is put into the queue. This
            tells the jack server that the sound is over and that it should
            clear the play flag.
            """

            if hasattr(self, 'path'):
                self.logger.debug('BUFFERING SOUND {}'.format(self.path))

            if not self.initialized and not self.table:
                try:
                    self.init_sound()
                    self.initialized = True
                except:
                    pass
                    #TODO: Log this, better error handling here

            if not self.chunks:
                self.chunk()

            with self.q_lock:
                # empty queue
                # FIXME: Testing whether this is where we get held up on the 'fail after sound play' bug
                # n_gets = 0
                while not self.q.empty():
                    try:
                        _ = self.q.get_nowait()
                    except Empty:
                        # normal, get until it's empty
                        break
                    # n_gets += 1
                    # if n_gets > 100000:
                    #     break
                for frame in self.chunks:
                    self.q.put_nowait(frame)
                # The jack server looks for a None object to clear the play flag
                self.q.put_nowait(None)
                self.buffered = True

        def buffer_continuous(self):
            """
            Dump chunks into the continuous sound queue for looping.

            Continuous shoulds should always have full frames -
            ie. the number of samples in a sound should be a multiple of :data:`.jackclient.BLOCKSIZE`.

            This method will call :meth:`.quantize_duration` to force duration such that the sound has full frames.

            An exception will be raised if the sound has been padded.
            """

            # FIXME: Initialized should be more flexible,
            # for now just deleting whatever init happened because
            # continuous sounds are in development
            self.table = None
            self.initialized = False

            if not self.initialized and not self.table:
                self.quantize_duration()
                self.init_sound()
                self.initialized = True

            if not self.chunks:
                self.chunk()

            # continous sounds should not have any padding - see docstring
            if self.padded:
                raise Exception("Continuous sounds cannot have padded chunks - sounds need to have n_samples % blocksize == 0")

            # empty queue
            while not self.continuous_q.empty():
                try:
                    _ = self.continuous_q.get_nowait()
                except Empty:
                    # normal, get until it's empty
                    break

            # put all the chunks into the queue, rather than one at a time
            # to avoid partial receipt
            self.continuous_q.put(self.chunks.copy())

            self.buffered_continuous = True

        def play(self):
            """
            Play ourselves.

            If we're not buffered, be buffered.

            Otherwise, set the play event and clear the stop event.

            If we have a trigger, set a Thread to wait on it.
            """
            if not self.buffered:
                self.buffer()

            if hasattr(self, 'path'):
                self.logger.debug('PLAYING SOUND {}'.format(self.path))

            self.play_evt.set()
            self.stop_evt.clear()
            self.buffered = False

            if callable(self.trigger):
                threading.Thread(target=self.wait_trigger).start()

        def play_continuous(self, loop=True):
            """
            Play the sound continuously.

            Sound will be paused if another sound has its 'play' method called.

            Currently - only looping is implemented: the full sound is loaded by the jack client and repeated indefinitely.

            In the future, sound generation methods will be refactored as python generators so sounds can be continuously generated and played.

            Args:
                loop (bool): whether the sound will be stored by the jack client and looped (True), or whether the sound will be continuously streamed (False, not implemented)

            Returns:

            todo::

                merge into single play method that changes behavior if continuous or not

            """

            if not loop:
                raise NotImplementedError('Continuous, unlooped streaming has not been implemented yet!')

            if not self.buffered_continuous:
                self.buffer_continuous()

            if loop:
                self.continuous_loop.set()
            else:
                self.continuous_loop.clear()

            # tell the sound server that it has a continuous sound now
            self.continuous_flag.set()
            self.continuous = True

            # after the sound server start playing, it will clear the queue, unbuffering us
            self.buffered_continuous = False

        def stop_continuous(self):
            """
            Stop playing a continuous sound

            Should be merged into a general stop method
            """
            if not self.continuous:
                self.logger.warning("stop_continuous called but not a continuous sound!")
                return

            self.continuous_flag.clear()
            self.continuous_loop.clear()

        def end(self):
            """
            Release any resources held by this sound

            """

            if self.play_evt.is_set():
                self.play_evt.clear()

            if not self.stop_evt.is_set():
                self.stop_evt.set()

            if self.continuous:
                while not self.continuous_q.empty():
                    try:
                        _ = self.continuous_q.get_nowait()
                    except Empty:
                        # normal, get until it's empty
                        break
                self.buffered_continuous = False
                self.continuous_flag.clear()

            self.table = None
            self.initialized = False

        def __del__(self):
            self.end()


## Now define BASE_CLASS to be Pyo_Sound, Jack_Sound, or object
if server_type == "pyo":
    BASE_CLASS = Pyo_Sound
elif server_type == "jack":
    BASE_CLASS = Jack_Sound
else:
    # just importing to query parameters, not play sounds.
<<<<<<< HEAD
    BASE_CLASS = object
=======
    BASE_CLASS = Stim
>>>>>>> 3871cdcf


## The rest of the module defines actual sounds, which inherit from BASE_CLASS
class Tone(BASE_CLASS):
    """The Humble Sine Wave"""

    PARAMS = ['frequency','duration','amplitude']
    type = 'Tone'

    def __init__(self, frequency, duration, amplitude=0.01, **kwargs):
        """
        Args:
            frequency (float): frequency of sin in Hz
            duration (float): duration of the sin in ms
            amplitude (float): amplitude of the sound as a proportion of 1.
            **kwargs: extraneous parameters that might come along with instantiating us
        """
        super(Tone, self).__init__()

        self.frequency = float(frequency)
        self.duration = float(duration)
        self.amplitude = float(amplitude)

        self.init_sound()

    def init_sound(self):
        """
        Create a sine wave table using pyo or numpy, depending on the server type.
        """

        if self.server_type == 'pyo':
            sin = pyo.Sine(self.frequency, mul=self.amplitude)
            self.table = self.table_wrap(sin)
        elif self.server_type == 'jack':
            self.get_nsamples()
            t = np.arange(self.nsamples)
            self.table = (self.amplitude*np.sin(2*np.pi*self.frequency*t/self.fs)).astype(np.float32)
            #self.table = np.column_stack((self.table, self.table))
            self.chunk()

        self.initialized = True

<<<<<<< HEAD
class Tritone(BASE_CLASS):
    """An unpleasant-sounding tritone"""
    PARAMS = ['frequency', 'duration', 'amplitude', 'channel']
    type = 'Tritone'
    
    def __init__(self, frequency, duration, amplitude=0.01, channel=None, **kwargs):
        """Initialize a new tritone with specified parameters.
        
        The sound itself is stored as the attribute `self.table`. This can
        be 1-dimensional or 2-dimensional, depending on `channel`. If it is
        2-dimensional, then each channel is a column.
        
        Args:
            frequency (float): frequency of the base tone
            duration (float): duration of the sound
            amplitude (float): amplitude of the sound as a proportion of 1.
            channel (int or None): which channel should be used
                If 0, play noise from the first channel
                If 1, play noise from the second channel
                If None, send the same information to all channels ("mono")
            **kwargs: extraneous parameters that might come along with instantiating us
        """
        # This calls the base class, which sets server-specific parameters
        # like sampling rate
        super(Tritone, self).__init__()
        
        # Set the parameters specific to Tritone
        self.frequency = float(frequency)
        self.duration = float(duration)
        self.amplitude = float(amplitude)
        try:
            self.channel = int(channel)
        except TypeError:
            self.channel = channel
        
        # Currently only mono or stereo sound is supported
        if self.channel not in [None, 0, 1]:
            raise ValueError(
                "audio channel must be 0, 1, or None, not {}".format(
                self.channel))

        # Initialize the sound itself
        self.init_sound()

    def init_sound(self):
        """Defines `self.table`, the waveform that is played. 
        
        The way this is generated depends on `self.server_type`, because
        parameters like the sampling rate cannot be known otherwise.
        
        The sound is generated and then it is "chunked" (zero-padded and
        divided into chunks). Finally `self.initialized` is set True.
        """
        # Depends on the server_type
        if self.server_type == 'pyo':
            raise ValueError("pyo not supported for Tritone")
        
        elif self.server_type == 'jack':
            # This calculates the number of samples, using the specified 
            # duration and the sampling rate from the server, and stores it
            # as `self.nsamples`.
            self.get_nsamples()

            # The shape of the table depends on `self.channel`
            if self.channel is None:
                # The table will be 1-dimensional for mono sound
                # Generate time
                t = np.arange(self.nsamples)
            
                # Generate base tone
                self.table = np.sin(
                    2 * np.pi * self.frequency * t / self.fs)
 
                # Add on the upper tone, which is sqrt(2) higher
                self.table += np.sin(
                    2 * np.pi * self.frequency * np.sqrt(2) * t / self.fs)
 
            else:
                # The table will be 2-dimensional for stereo sound
                # Each channel is a column
                # Only the specified channel contains data and the other is zero
                # Generate time
                t = np.arange(self.nsamples)
            
                # Generate base tone
                data = np.sin(
                    2 * np.pi * self.frequency * t / self.fs)
 
                # Add on the upper tone, which is sqrt(2) higher
                data += np.sin(
                    2 * np.pi * self.frequency * np.sqrt(2) * t / self.fs)
                
                # Put in correct column
                self.table = np.zeros((self.nsamples, 2))
                assert self.channel in [0, 1]
                self.table[:, self.channel] = data
            
            # Scale by the amplitude
            self.table = self.table * self.amplitude
            
            # Convert to float32
            self.table = self.table.astype(np.float32)
            
            # Chunk the sound 
            self.chunk()

        # Flag as initialized
        self.initialized = True
    
=======
>>>>>>> 3871cdcf
class Noise(BASE_CLASS):
    """Generates a white noise burst with specified parameters
    
    The `type` attribute is always "Noise".
    """
    # These are the parameters of the sound, I think this is used to generate
    # sounds automatically for a protocol
    PARAMS = ['duration','amplitude', 'channel']
    
    # The type of the sound
    type='Noise'
    
<<<<<<< HEAD
    def __init__(self, duration, amplitude=0.01, channel=None, 
        highpass=10000., **kwargs):
=======
    def __init__(self, duration, amplitude=0.01, channel=None, **kwargs):
>>>>>>> 3871cdcf
        """Initialize a new white noise burst with specified parameters.
        
        The sound itself is stored as the attribute `self.table`. This can
        be 1-dimensional or 2-dimensional, depending on `channel`. If it is
        2-dimensional, then each channel is a column.
        
        Args:
            duration (float): duration of the noise
            amplitude (float): amplitude of the sound as a proportion of 1.
            channel (int or None): which channel should be used
                If 0, play noise from the first channel
                If 1, play noise from the second channel
                If None, send the same information to all channels ("mono")
            **kwargs: extraneous parameters that might come along with instantiating us
        """
        # This calls the base class, which sets server-specific parameters
<<<<<<< HEAD
        # like sampling rate
=======
        # like samplign rate
>>>>>>> 3871cdcf
        super(Noise, self).__init__()
        
        # Set the parameters specific to Noise
        self.duration = float(duration)
        self.amplitude = float(amplitude)
<<<<<<< HEAD
        self.highpass = float(highpass)
=======
>>>>>>> 3871cdcf
        try:
            self.channel = int(channel)
        except TypeError:
            self.channel = channel
        
        # Currently only mono or stereo sound is supported
        if self.channel not in [None, 0, 1]:
            raise ValueError(
                "audio channel must be 0, 1, or None, not {}".format(
                self.channel))

        # Initialize the sound itself
        self.init_sound()

    def init_sound(self):
        """Defines `self.table`, the waveform that is played. 
        
        The way this is generated depends on `self.server_type`, because
        parameters like the sampling rate cannot be known otherwise.
        
        The sound is generated and then it is "chunked" (zero-padded and
        divided into chunks). Finally `self.initialized` is set True.
        """
        # Depends on the server_type
<<<<<<< HEAD
        if self.server_type == 'pyo':
            noiser = pyo.Noise(mul=self.amplitude)
            self.table = self.table_wrap(noiser)
        
        elif self.server_type == 'jack':
=======
        if server_type == 'pyo':
            noiser = pyo.Noise(mul=self.amplitude)
            self.table = self.table_wrap(noiser)
        
        elif server_type == 'jack':
>>>>>>> 3871cdcf
            # This calculates the number of samples, using the specified 
            # duration and the sampling rate from the server, and stores it
            # as `self.nsamples`.
            self.get_nsamples()
            
            # Generate the table by sampling from a uniform distribution
            # The shape of the table depends on `self.channel`
            if self.channel is None:
                # The table will be 1-dimensional for mono sound
                self.table = np.random.uniform(-1, 1, self.nsamples)
<<<<<<< HEAD
                
                # Filter
                bhi, ahi = scipy.signal.butter(
                    2, self.highpass / (self.fs / 2), 'high')
                self.table = scipy.signal.filtfilt(bhi, ahi, self.table)

=======
>>>>>>> 3871cdcf
            else:
                # The table will be 2-dimensional for stereo sound
                # Each channel is a column
                # Only the specified channel contains data and the other is zero
                data = np.random.uniform(-1, 1, self.nsamples)
<<<<<<< HEAD
                
                # Filter
                bhi, ahi = scipy.signal.butter(
                    2, self.highpass / (self.fs / 2), 'high')
                data = scipy.signal.filtfilt(bhi, ahi, data)
                
=======
>>>>>>> 3871cdcf
                self.table = np.zeros((self.nsamples, 2))
                assert self.channel in [0, 1]
                self.table[:, self.channel] = data
            
            # Scale by the amplitude
            self.table = self.table * self.amplitude
            
            # Convert to float32
            self.table = self.table.astype(np.float32)
            
            # Chunk the sound 
            self.chunk()

        # Flag as initialized
        self.initialized = True

class File(BASE_CLASS):
    """
    A .wav file.

    TODO:
        Generalize this to other audio types if needed.
    """

    PARAMS = ['path', 'amplitude']
    type='File'

    def __init__(self, path, amplitude=0.01, **kwargs):
        """
        Args:
            path (str): Path to a .wav file relative to the `prefs.get('SOUNDDIR')`
            amplitude (float): amplitude of the sound as a proportion of 1.
            **kwargs: extraneous parameters that might come along with instantiating us
        """
        super(File, self).__init__()

        if os.path.exists(path):
            self.path = path
        elif os.path.exists(os.path.join(prefs.get('SOUNDDIR'), path)):
            self.path = os.path.join(prefs.get('SOUNDDIR'), path)
        else:
            Exception('Could not find {} in current directory or sound directory'.format(path))

        self.amplitude = float(amplitude)

        # because files can be v memory intensive, we only load the sound once we're called to buffer them
        # store our initialization status
        self.initialized = False

        #self.init_sound()

    def init_sound(self):
        """
        Load the wavfile with :mod:`scipy.io.wavfile` ,
        converting int to float as needed.

        Create a sound table, resampling sound if needed.
        """

        fs, audio = wavfile.read(self.path)
        if audio.dtype in ['int16', 'int32']:
            audio = int_to_float(audio)

        # load file to sound table
        if self.server_type == 'pyo':
            self.dtable = pyo.DataTable(size=audio.shape[0], chnls=prefs.get('NCHANNELS'), init=audio.tolist())

            # get server to determine sampling rate modification and duration
            server_fs = self.dtable.getServer().getSamplingRate()
            self.duration = float(self.dtable.getSize()) / float(fs)
            self.table = pyo.TableRead(table=self.dtable, freq=float(fs) / server_fs,
                                       loop=False, mul=self.amplitude)

        elif self.server_type == 'jack':
            # attenuate amplitude
            audio = audio*self.amplitude
            self.duration = float(audio.shape[0]) / fs
            # resample to match our audio server's sampling rate
            if fs != self.fs:
                new_samples = self.duration*self.fs
                audio = resample(audio, new_samples)

            self.table = audio

        self.initialized = True

class Speech(File):
    """
    Speech subclass of File sound.

    Example of custom sound class - PARAMS are changed, but nothing else.
    """

    type='Speech'
    PARAMS = ['path', 'amplitude', 'speaker', 'consonant', 'vowel', 'token']
    def __init__(self, path, speaker, consonant, vowel, token, amplitude=0.05, **kwargs):
        """
        Args:
            speaker (str): Which Speaker recorded this speech token?
            consonant (str): Which consonant is in this speech token?
            vowel (str): Which vowel is in this speech token?
            token (int): Which token is this for a given combination of speaker, consonant, and vowel
        """
        super(Speech, self).__init__(path, amplitude, **kwargs)

        self.speaker = speaker
        self.consonant = consonant
        self.vowel = vowel
        self.token = token

        # sound is init'd in the superclass

class Gap(BASE_CLASS):
    """
    A silent sound that does not pad its final chunk -- used for creating precise silent
    gaps in a continuous noise.

    """

    type = "Gap"
    PARAMS = ['duration']

    def __init__(self, duration, **kwargs):
        """
        Args:
            duration (float): duration of gap in ms

        Attributes:
            gap_zero (bool): True if duration is zero, effectively do nothing on play.
        """
        super(Gap, self).__init__()

        self.duration = float(duration)
        self.gap_zero = False

        if self.duration == 0:
            self.gap_zero = True
            self.get_nsamples()
            self.chunks = []
            self.table = np.ndarray((0,),dtype=np.float32)
            self.initialized = True
        else:

            self.init_sound()

    def init_sound(self):
        """
        Create and chunk an array of zeros according to :attr:`.Gap.duration`
        """
        if self.server_type == "pyo":
            raise NotImplementedError("This sound has not been implemented for pyo sound server -- pyo is deprecated, and kept as a skeleton in the case interested programmers want to revive its use")

        # get the number of samples for the sound given our self.duration
        self.get_nsamples()
        self.table = np.zeros((self.nsamples,), dtype=np.float32)

        # chunk without padding -- jackclient will pad with ongoing continuous noise (or silence if none)
        self.chunk(pad=False)

        self.initialized = True

    def chunk(self, pad=False):
        """
        If gap is not duration == 0, call parent ``chunk``.
        Args:
            pad (bool): unused, passed to parent ``chunk``
        """
        if not self.gap_zero:
            super(Gap, self).chunk(pad)
        else:
            self.padded=False


    def buffer(self):
        if not self.gap_zero:
            super(Gap, self).buffer()
        else:
            self.buffered = True

    def play(self):
        if not self.gap_zero:
            super(Gap, self).play()
        else:
            if callable(self.trigger):
                threading.Thread(target=self.wait_trigger).start()


<<<<<<< HEAD
## Finally, define SOUND_LIST, a dict from sound name to corresponding class
# Has to be at bottom so fnxns already defined when assigned.
SOUND_LIST = {
    'Tone':Tone,
    'Noise':Noise,
    'File':File,
    'Speech':Speech,
    'speech':Speech,
    'Gap': Gap,
    'Tritone': Tritone,
}
"""
Sounds must be added to this SOUND_LIST so they can be indexed by the string keys used elsewhere. 
"""

=======
>>>>>>> 3871cdcf
# These parameters are strings not numbers... jonny should do this better
STRING_PARAMS = ['path', 'speaker', 'consonant', 'vowel', 'type']
"""
These parameters should be given string columns rather than float columns.

Bother Jonny to do this better.

v0.3 will be all about doing parameters better.
"""


## Helper function
def int_to_float(audio):
    """
    Convert 16 or 32 bit integer audio to 32 bit float.

    Args:
        audio (:class:`numpy.ndarray`): a numpy array of audio

    Returns:
        :class:`numpy.ndarray`: Audio that has been rescaled and converted to a 32 bit float.
    """
    if audio.dtype == 'int16':
        audio = audio.astype(np.float32)
        audio = audio / (float(2 ** 16) / 2)
    elif audio.dtype == 'int32':
        audio = audio.astype(np.float32)
        audio = audio / (float(2 ** 32) / 2)

    return audio<|MERGE_RESOLUTION|>--- conflicted
+++ resolved
@@ -21,10 +21,6 @@
 
 TODO:
     Implement sound level and filter calibration
-<<<<<<< HEAD
-    Be a whole lot more robust about handling different numbers of channels
-=======
->>>>>>> 3871cdcf
 """
 
 # Re: The organization of this module
@@ -75,13 +71,10 @@
 if server_type not in ['jack', 'pyo', 'docs']:
     server_type = None
 
-<<<<<<< HEAD
-=======
 # if we're testing, set server_type to jack
 if 'pytest' in sys.modules:
     server_type = 'jack'
 
->>>>>>> 3871cdcf
 
 ## Import the required modules
 if server_type in ['jack', 'docs']:
@@ -560,11 +553,7 @@
     BASE_CLASS = Jack_Sound
 else:
     # just importing to query parameters, not play sounds.
-<<<<<<< HEAD
-    BASE_CLASS = object
-=======
     BASE_CLASS = Stim
->>>>>>> 3871cdcf
 
 
 ## The rest of the module defines actual sounds, which inherit from BASE_CLASS
@@ -607,7 +596,6 @@
 
         self.initialized = True
 
-<<<<<<< HEAD
 class Tritone(BASE_CLASS):
     """An unpleasant-sounding tritone"""
     PARAMS = ['frequency', 'duration', 'amplitude', 'channel']
@@ -717,8 +705,6 @@
         # Flag as initialized
         self.initialized = True
     
-=======
->>>>>>> 3871cdcf
 class Noise(BASE_CLASS):
     """Generates a white noise burst with specified parameters
     
@@ -731,12 +717,8 @@
     # The type of the sound
     type='Noise'
     
-<<<<<<< HEAD
     def __init__(self, duration, amplitude=0.01, channel=None, 
         highpass=10000., **kwargs):
-=======
-    def __init__(self, duration, amplitude=0.01, channel=None, **kwargs):
->>>>>>> 3871cdcf
         """Initialize a new white noise burst with specified parameters.
         
         The sound itself is stored as the attribute `self.table`. This can
@@ -753,20 +735,13 @@
             **kwargs: extraneous parameters that might come along with instantiating us
         """
         # This calls the base class, which sets server-specific parameters
-<<<<<<< HEAD
         # like sampling rate
-=======
-        # like samplign rate
->>>>>>> 3871cdcf
         super(Noise, self).__init__()
         
         # Set the parameters specific to Noise
         self.duration = float(duration)
         self.amplitude = float(amplitude)
-<<<<<<< HEAD
         self.highpass = float(highpass)
-=======
->>>>>>> 3871cdcf
         try:
             self.channel = int(channel)
         except TypeError:
@@ -791,19 +766,11 @@
         divided into chunks). Finally `self.initialized` is set True.
         """
         # Depends on the server_type
-<<<<<<< HEAD
-        if self.server_type == 'pyo':
-            noiser = pyo.Noise(mul=self.amplitude)
-            self.table = self.table_wrap(noiser)
-        
-        elif self.server_type == 'jack':
-=======
         if server_type == 'pyo':
             noiser = pyo.Noise(mul=self.amplitude)
             self.table = self.table_wrap(noiser)
         
         elif server_type == 'jack':
->>>>>>> 3871cdcf
             # This calculates the number of samples, using the specified 
             # duration and the sampling rate from the server, and stores it
             # as `self.nsamples`.
@@ -814,29 +781,23 @@
             if self.channel is None:
                 # The table will be 1-dimensional for mono sound
                 self.table = np.random.uniform(-1, 1, self.nsamples)
-<<<<<<< HEAD
                 
                 # Filter
                 bhi, ahi = scipy.signal.butter(
                     2, self.highpass / (self.fs / 2), 'high')
                 self.table = scipy.signal.filtfilt(bhi, ahi, self.table)
 
-=======
->>>>>>> 3871cdcf
             else:
                 # The table will be 2-dimensional for stereo sound
                 # Each channel is a column
                 # Only the specified channel contains data and the other is zero
                 data = np.random.uniform(-1, 1, self.nsamples)
-<<<<<<< HEAD
                 
                 # Filter
                 bhi, ahi = scipy.signal.butter(
                     2, self.highpass / (self.fs / 2), 'high')
                 data = scipy.signal.filtfilt(bhi, ahi, data)
                 
-=======
->>>>>>> 3871cdcf
                 self.table = np.zeros((self.nsamples, 2))
                 assert self.channel in [0, 1]
                 self.table[:, self.channel] = data
@@ -1024,24 +985,6 @@
                 threading.Thread(target=self.wait_trigger).start()
 
 
-<<<<<<< HEAD
-## Finally, define SOUND_LIST, a dict from sound name to corresponding class
-# Has to be at bottom so fnxns already defined when assigned.
-SOUND_LIST = {
-    'Tone':Tone,
-    'Noise':Noise,
-    'File':File,
-    'Speech':Speech,
-    'speech':Speech,
-    'Gap': Gap,
-    'Tritone': Tritone,
-}
-"""
-Sounds must be added to this SOUND_LIST so they can be indexed by the string keys used elsewhere. 
-"""
-
-=======
->>>>>>> 3871cdcf
 # These parameters are strings not numbers... jonny should do this better
 STRING_PARAMS = ['path', 'speaker', 'consonant', 'vowel', 'type']
 """

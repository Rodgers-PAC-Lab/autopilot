"""
Note:
    Currently, the GUI code is some of the oldest code in the library --
    in particular much of it was developed before the network infrastructure was mature.
    As a result, a lot of modules are interdependent (eg. pass objects between each other).
    This will be corrected before v1.0


These classes implement the GUI used by the Terminal.

The GUI is built using `PySide2 <https://doc.qt.io/qtforpython/>`_, a Python wrapper around Qt5.

These classes are all currently used only by the :class:`~.autopilot.core.terminal.Terminal`.

If performing any GUI operations in another thread (eg. as a callback from a networking object),
the method must be decorated with `@gui_event` which will call perform the update in the main thread as required by Qt.
"""

import sys
import os
import json
import copy
import datetime
import time
from collections import OrderedDict as odict
import numpy as np
import ast
import base64
from PySide2 import QtGui, QtCore, QtWidgets
import pyqtgraph as pg
import pandas as pd
import itertools
import threading
import logging
from operator import ior

# adding autopilot parent directory to path
from autopilot.core.subject import Subject
from autopilot import tasks, prefs
from autopilot.stim.sound import sounds
from autopilot.core.networking import Net_Node
from functools import wraps
from autopilot.core.utils import InvokeEvent
from autopilot.core import styles
<<<<<<< HEAD
from autopilot.core.utils import get_invoker


=======
from autopilot.utils.registry import TaskRegistry
>>>>>>> 4d4fba4e


def gui_event(fn):
    """
    Wrapper/decorator around an event that posts GUI events back to the main
    thread that our window is running in.

    Args:
        fn (callable): a function that does something to the GUI
    """
    @wraps(fn)
    def wrapper_gui_event(*args, **kwargs):
        # type: (object, object) -> None
        """

        Args:
            *args ():
            **kwargs ():
        """
        QtCore.QCoreApplication.postEvent(get_invoker(), InvokeEvent(fn, *args, **kwargs))
    return wrapper_gui_event


class Control_Panel(QtWidgets.QWidget):
    """A :class:`QtWidgets.QWidget` that contains the controls for all pilots.

    Args:
        subjects (dict): See :py:attr:`.Control_Panel.subjects`
        start_fn (:py:meth:`~autopilot.core.terminal.Terminal.toggle_start`): the Terminal's
            toggle_start function, propagated down to each :class:`~core.gui.Pilot_Button`
        pilots: Usually the Terminal's :py:attr:`~.Terminal.pilots` dict. If not passed,
            will try to load :py:attr:`.params.PILOT_DB`

    Attributes:
        subjects (dict): A dictionary with subject ID's as keys and
                :class:`core.subject.Subject` objects as values. Shared with the
                Terminal object to manage access conflicts.
        start_fn (:py:meth:`~autopilot.core.terminal.Terminal.toggle_start`): See :py:attr:`.Control_Panel.start_fn`
        pilots (dict): A dictionary with pilot ID's as keys and nested dictionaries
                    containing subjects, IP, etc. as values
        subject_lists (dict): A dict mapping subject ID to :py:class:`.subject_List`
        layout (:py:class:`~QtWidgets.QGridLayout`): Layout grid for widget
        panels (dict): A dict mapping pilot name to the relevant :py:class:`.Pilot_Panel`

    Specifically, for each pilot, it contains

    * one :class:`subject_List`: A list of the subjects that run in each pilot.
    * one :class:`Pilot_Panel`: A set of button controls for starting/stopping behavior

    This class should not be instantiated outside the context of a
    :py:class:`~.terminal.Terminal` object, as they share the :py:attr:`.subjects` dictionary.

    """
    # Hosts two nested tab widgets to select pilot and subject,
    # set params, run subjects, etc.

    def __init__(self, subjects, start_fn, pilots=None):
        """

        """
        super(Control_Panel, self).__init__()

        # We share a dict of subject objects with the main Terminal class to avoid access conflicts
        self.subjects = subjects

        # We get the Terminal's send_message function so we can communicate directly from here
        self.start_fn = start_fn

        if pilots:
            self.pilots = pilots
        else:
            try:
                # Try finding prefs in the encapsulating namespaces
                with open(prefs.get('PILOT_DB')) as pilot_file:
                    self.pilots = json.load(pilot_file, object_pairs_hook=odict)
            except NameError:
                try:
                    with open('/usr/autopilot/pilot_db.json') as pilot_file:
                        self.pilots = json.load(pilot_file, object_pairs_hook=odict)
                except IOError:
                    Exception('Couldnt find pilot directory!')

        # Make dict to store handles to subjects lists
        self.subject_lists = {}

        # Set layout for whole widget
        self.layout = QtWidgets.QGridLayout()
        self.layout.setContentsMargins(0,0,0,0)
        self.layout.setSpacing(0)
        self.setLayout(self.layout)

        self.panels = {}

        self.init_ui()

        self.setSizePolicy(QtWidgets.QSizePolicy.Maximum,QtWidgets.QSizePolicy.Maximum)
        self.setStyleSheet(styles.CONTROL_PANEL)

    def init_ui(self):
        """
        Called on init, creates the UI components.

        Specifically, for each pilot in :py:attr:`.pilots`,
        make a :class:`subject_List`: and :class:`Pilot_Panel`:,
        set size policies and connect Qt signals.
        """
        self.layout.setColumnStretch(0, 2)
        self.layout.setColumnStretch(1, 2)

        # Iterate through pilots and subjects, making start/stop buttons for pilots and lists of subjects
        for i, (pilot, subjects) in enumerate(self.pilots.items()):
            # in pilot dict, format is {'pilot':{'subjects':['subject1',...],'ip':'',etc.}}
            subjects = subjects['subjects']
            # Make a list of subjects
            subject_list = Subject_List(subjects, drop_fn = self.update_db)
            subject_list.setSizePolicy(QtWidgets.QSizePolicy.Expanding, QtWidgets.QSizePolicy.Expanding)
            #subject_list.itemDoubleClicked.connect(self.edit_params)
            self.subject_lists[pilot] = subject_list

            # Make a panel for pilot control
            pilot_panel = Pilot_Panel(pilot, subject_list, self.start_fn, self.create_subject)
            pilot_panel.setFixedWidth(150)

            self.panels[pilot] = pilot_panel

            self.layout.addWidget(pilot_panel, i, 1, 1, 1)
            self.layout.addWidget(subject_list, i, 2, 1, 1)

    def create_subject(self, pilot):
        """
        Becomes :py:attr:`.Pilot_Panel.create_fn`.
        Opens a :py:class:`.New_Subject_Wizard` to create a new subject file and assign protocol.
        Finally, adds the new subject to the :py:attr:`~.Control_Panel.pilots` database and updates it.

        Args:
            pilot (str): Pilot name passed from :py:class:`.Pilot_Panel`, added to the created Subject object.
        """
        new_subject_wizard = New_Subject_Wizard()
        new_subject_wizard.exec_()

        # If the wizard completed successfully, get its values
        if new_subject_wizard.result() == 1:
            biography_vals = new_subject_wizard.bio_tab.values
            # TODO: Make a "session" history table that stashes pilot, git hash, step, etc. for each session - subjects might run on different pilots
            biography_vals['pilot'] = pilot

            # Make a new subject object, make it temporary because we want to close it
            subject_obj = Subject(biography_vals['id'], new=True,
                                biography=biography_vals)
            self.subjects[biography_vals['id']] = subject_obj

            # If a protocol was selected in the subject wizard, assign it.
            try:
                protocol_vals = new_subject_wizard.task_tab.values
                if 'protocol' in protocol_vals.keys() and 'step' in protocol_vals.keys():
                    protocol_file = os.path.join(prefs.get('PROTOCOLDIR'), protocol_vals['protocol'] + '.json')
                    subject_obj.assign_protocol(protocol_file, int(protocol_vals['step']))
            except:
                # the wizard couldn't find the protocol dir, so no task tab was made
                # or no task was assigned
                pass

            # Add subject to pilots dict, update it and our tabs
            self.pilots[pilot]['subjects'].append(biography_vals['id'])
            self.subject_lists[pilot].addItem(biography_vals['id'])
            self.update_db()

    # TODO: fix this
    # def edit_params(self, item):
    #     """
    #     Args:
    #         item:
    #     """
    #     # edit a subject's task parameters, called when subject double-clicked
    #     subject = item.text()
    #     if subject not in self.subjects.keys():
    #         self.subjects[subject] = Subject(subject)
    #
    #     if '/current' not in self.subjects[subject].h5f:
    #         Warning("Subject {} has no protocol!".format(subject))
    #         return
    #
    #     protocol = self.subjects[subject].current
    #     step = self.subjects[subject].step
    #
    #     protocol_edit = Protocol_Parameters_Dialogue(protocol, step)
    #     protocol_edit.exec_()
    #
    #     if protocol_edit.result() == 1:
    #         param_changes = protocol_edit.step_changes
    #         # iterate through steps, checking for changes
    #         for i, step_changes in enumerate(param_changes):
    #             # if there are any changes to this step, stash them
    #             if step_changes:
    #                 for k, v in step_changes.items():
    #                     self.subjects[subject].update_history('param', k, v, step=i)
    #
    #

    def update_db(self, **kwargs):
        """
        Gathers any changes in :class:`Subject_List` s and dumps :py:attr:`.pilots` to :py:attr:`.prefs.get('PILOT_DB')`

        Args:
            kwargs: Create new pilots by passing a dictionary with the structure

                `new={'pilot_name':'pilot_values'}`

                where `'pilot_values'` can be nothing, a list of subjects,
                or any other information included in the pilot db
        """
        # gather subjects from lists
        for pilot, mlist in self.subject_lists.items():
            subjects = []
            for i in range(mlist.count()):
                subjects.append(mlist.item(i).text())

            self.pilots[pilot]['subjects'] = subjects

        # if we were given a new pilot, add it
        if 'new' in kwargs.keys():
            for pilot, value in kwargs['new'].items():
                self.pilots[pilot] = value

        # strip any state that's been stored
        for p, val in self.pilots.items():
            if 'state' in val.keys():
                del val['state']

        try:
            with open(prefs.get('PILOT_DB'), 'w') as pilot_file:
                json.dump(self.pilots, pilot_file, indent=4, separators=(',', ': '))
        except NameError:
            try:
                with open('/usr/autopilot/pilot_db.json', 'w') as pilot_file:
                    json.dump(self.pilots, pilot_file, indent=4, separators=(',', ': '))
            except IOError:
                Exception('Couldnt update pilot db!')

####################################
# Control Panel Widgets
###################################

class Subject_List(QtWidgets.QListWidget):
    """
    A trivial modification of :class:`~.QtWidgets.QListWidget` that updates
    :py:attr:`~.Terminal.pilots` when an item in the list is dragged to another location.

    Should not be initialized except by :class:`.Control_Panel` .

    Attributes:
        subjects (list): A list of subjects ID's passed by :class:`.Control_Panel`
        drop_fn (:py:meth:`.Control_Panel.update_db`): called on a drop event
    """

    def __init__(self, subjects=None, drop_fn=None):
        """
        Args:
            subjects: see :py:attr:`~.Subject_List.subjects`. Can be `None` for an empty list
            drop_fn: see :py:meth:`~.Subject_List.drop_fn`. Passed from :class:`.Control_Panel`
        """
        super(Subject_List, self).__init__()

        # if we are passed a list of subjects, populate
        if subjects:
            self.subjects = subjects
            self.populate_list()
        else:
            self.subjects = []

        # make draggable
        self.setDragDropMode(QtWidgets.QAbstractItemView.InternalMove)
        self.setDragDropOverwriteMode(False)
        self.setAcceptDrops(True)

        # drop_fn gets called on a dropEvent (after calling the superclass method)
        self.drop_fn = drop_fn

    def populate_list(self):
        """
        Adds each item in :py:attr:`Subject_List.subjects` to the list.
        """
        for m in self.subjects:
            self.addItem(m)

    def dropEvent(self, event):
        """
        A trivial redefinition of :py:meth:`.QtWidgets.QListWidget.dropEvent`
        that calls the parent `dropEvent` and then calls :py:attr:`~.Subject_List.drop_fn`

        Args:
            event: A :class:`.QtCore.QEvent` simply forwarded to the superclass.
        """
        # call the parent dropEvent to make sure all the list ops happen
        super(Subject_List, self).dropEvent(event)
        # then we call the drop_fn passed to us
        self.drop_fn()


class Pilot_Panel(QtWidgets.QWidget):
    """
    A little panel with

    * the name of a pilot,
    * A :class:`Pilot_Button` to start and stop the task
    * Add and remove buttons to :py:meth:`~Pilot_Panel.create_subject` and :py:meth:`Pilot_Panel.remove_subject`

    Note:
        This class should not be instantiated except by :class:`Control_Panel`

    Args:
        pilot (str): The name of the pilot this panel controls
        subject_list (:py:class:`.Subject_List`): The :py:class:`.Subject_List` we control
        start_fn (:py:meth:`~autopilot.core.terminal.Terminal.toggle_start`): Passed by :class:`Control_Panel`
        create_fn (:py:meth:`Control_Panel.create_subject`): Passed by :class:`Control_Panel`

    Attributes:
        layout (:py:class:`QtWidgets.QGridLayout`): Layout for UI elements
        button (:class:`.Pilot_Button`): button used to control a pilot
    """
    def __init__(self, pilot=None, subject_list=None, start_fn=None, create_fn=None):
        """

        """
        super(Pilot_Panel, self).__init__()

        self.layout = QtWidgets.QGridLayout()
        self.layout.setContentsMargins(0,0,0,0)
        self.layout.setSpacing(0)
        self.setLayout(self.layout)

        self.pilot = pilot
        self.subject_list = subject_list
        self.start_fn = start_fn
        self.create_fn = create_fn
        self.button = None

        self.init_ui()

    def init_ui(self):
        """
        Initializes UI elements - creates widgets and adds to :py:attr:`Pilot_Panel.layout` .
        Called on init.
        """
        # type: () -> None
        label = QtWidgets.QLabel(self.pilot)
        label.setStyleSheet("font: bold 14pt; text-align:right")
        label.setAlignment(QtCore.Qt.AlignVCenter)
        self.button = Pilot_Button(self.pilot, self.subject_list, self.start_fn)
        add_button = QtWidgets.QPushButton("+")
        add_button.clicked.connect(self.create_subject)
        add_button.setSizePolicy(QtWidgets.QSizePolicy.Expanding,QtWidgets.QSizePolicy.Expanding)
        remove_button = QtWidgets.QPushButton("-")
        remove_button.clicked.connect(self.remove_subject)
        remove_button.setSizePolicy(QtWidgets.QSizePolicy.Expanding,QtWidgets.QSizePolicy.Expanding)

        self.layout.addWidget(label, 0, 0, 1, 2)
        self.layout.addWidget(self.button, 1, 0, 1, 2)
        self.layout.addWidget(add_button, 2,0,1,1)
        self.layout.addWidget(remove_button, 2,1,1,1)

        self.layout.setRowStretch(0, 3)
        self.layout.setRowStretch(1, 2)
        self.layout.setRowStretch(2, 1)

    def remove_subject(self):
        """
        Remove the currently selected subject in :py:attr:`Pilot_Panel.subject_list`,
        and calls the :py:meth:`Control_Panel.update_db` method.
        """

        current_subject = self.subject_list.currentItem().text()
        msgbox = QtWidgets.QMessageBox()
        msgbox.setText("\n(only removes from pilot_db.json, data will not be deleted)".format(current_subject))

        msgBox = QtWidgets.QMessageBox()
        msgBox.setText("Are you sure you would like to remove {}?".format(current_subject))
        msgBox.setInformativeText("'Yes' only removes from pilot_db.json, data will not be deleted")
        msgBox.setStandardButtons(QtWidgets.QMessageBox.Yes | QtWidgets.QMessageBox.No)
        msgBox.setDefaultButton(QtWidgets.QMessageBox.No)
        ret = msgBox.exec_()

        if ret == QtWidgets.QMessageBox.Yes:

            self.subject_list.takeItem(self.subject_list.currentRow())
            # the drop fn updates the db
            self.subject_list.drop_fn()

    def create_subject(self):
        """
        Just calls :py:meth:`Control_Panel.create_subject` with our `pilot` as the argument
        """
        self.create_fn(self.pilot)


class Pilot_Button(QtWidgets.QPushButton):
    def __init__(self, pilot=None, subject_list=None, start_fn=None):
        """
        A subclass of (toggled) :class:`QtWidgets.QPushButton` that incorporates the style logic of a
        start/stop button - ie. color, text.

        Starts grayed out, turns green if contact with a pilot is made.

        Args:
            pilot (str): The ID of the pilot that this button controls
            subject_list (:py:class:`.Subject_List`): The Subject list used to determine which
                subject is starting/stopping
            start_fn (:py:meth:`~autopilot.core.terminal.Terminal.toggle_start`): The final
                resting place of the toggle_start method

        Attributes:
            state (str): The state of our pilot, reflected in our graphical properties.
                Mirrors :attr:`~.pilot.Pilot.state` , with an additional "DISCONNECTED"
                state for before contact is made with the pilot.
        """
        super(Pilot_Button, self).__init__()

        ## GUI Settings
        self.setCheckable(True)
        self.setChecked(False)
        self.setEnabled(False)

        self.setStyleSheet("QPushButton {color:white; background-color: green}"
                           "QPushButton:checked {color:white; background-color: red}"
                           "QPushButton:disabled {color:black; background-color: gray}")
        # at start, set our text to no pilot and wait for the signal
        self.setText("?")

        # keep track of our visual and functional state.
        self.state = "DISCONNECTED"

        # Normally buttons only expand horizontally, but these big ole ones....
        self.setSizePolicy(QtWidgets.QSizePolicy.Expanding, QtWidgets.QSizePolicy.Expanding)

        # What's yr name anyway?
        self.pilot = pilot

        # What subjects do we know about?
        self.subject_list = subject_list



        # Passed a function to toggle start from the control panel
        self.start_fn = start_fn
        # toggle_start has a little sugar on it before sending to control panel
        # use the clicked rather than toggled signal, clicked only triggers on user
        # interaction, toggle is whenever the state is toggled - so programmatically
        # toggling the button - ie. responding to pilot state changes - double triggers.
        self.clicked.connect(self.toggle_start)


    def toggle_start(self):
        """
        Minor window dressing to call the :py:meth:`~.Pilot_Button.start_fn` with the
        appropriate pilot, subject, and whether the task is starting or stopping

        """
        # If we're stopped, start, and vice versa...
        current_subject = self.subject_list.currentItem().text()

        if current_subject is None:
            Warning("Start button clicked, but no subject selected.")
            return


        toggled = self.isChecked()
        if toggled is True: # ie button is already down, already running.

            self.setText("STOP")
            self.start_fn(True, self.pilot, current_subject)

        else:
            self.setText("START")
            self.start_fn(False, self.pilot, current_subject)

    @gui_event
    def set_state(self, state):
        """
        Set the button's appearance and state

        Args:
            state (str): one of ``('IDLE', 'RUNNING', 'STOPPING', 'DISCONNECTED')

        .. todo::

            There is some logic duplication in this class, ie. if the button state is changed
            it also emits a start/stop signal to the pi, which is undesirable. This class needs
            to be reworked.

        Returns:

        """
        # if we're good, do nothing.
        if state == self.state:
            return

        if state == "IDLE":
            # responsive and waiting
            self.setEnabled(True)
            self.setText('START')
            self.setChecked(False)
        elif state == "RUNNING":
            # running a task
            self.setEnabled(True)
            self.setText('STOP')
            self.setChecked(True)
        elif state == "STOPPING":
            # stopping
            self.setEnabled(False)
            self.setText("STOPPING")
            self.setChecked(False)
        elif state == "DISCONNECTED":
            # contact w the pi is missing or lost
            self.setEnabled(False)
            self.setText("DISCONNECTED")
            self.setChecked(False)


        if self.isChecked():
            self.setText("STOP")
        else:
            self.setText("START")

        self.state = state


##################################
# Wizard Widgets
################################3#

# TODO: Change these classes to use the update params windows

class New_Subject_Wizard(QtWidgets.QDialog):
    """
    A popup that prompts you to define variables for a new :class:`.subject.Subject` object

    Called by :py:meth:`.Control_Panel.create_subject` , which handles actually creating
    the subject file and updating the :py:attr:`.Terminal.pilots` dict and file.

    Contains two tabs
    - :class:`~.New_Subject_Wizard.Biography_Tab` - to set basic biographical information about a subject
    - :class:`~.New_Subject_Wizard.Task_Tab` - to set the protocol and step to start the subject on

    Attributes:
        protocol_dir (str): A full path to where protocols are stored,
            received from :py:const:`.prefs.get('PROTOCOLDIR')`
        bio_tab (:class:`~.New_Subject_Wizard.Biography_Tab`): Sub-object to set and store biographical variables
        task_tab (:class:`~.New_Subject_Wizard.Task_Tab`): Sub-object to set and store protocol and step assignment
    """

    def __init__(self):
        QtWidgets.QDialog.__init__(self)

        self.protocol_dir = prefs.get('PROTOCOLDIR')

        tabWidget = QtWidgets.QTabWidget()

        self.bio_tab = self.Biography_Tab()
        tabWidget.addTab(self.bio_tab, "Biography")

        if self.protocol_dir:
            self.task_tab = self.Task_Tab()
            tabWidget.addTab(self.task_tab, "Protocol")

        buttonBox = QtWidgets.QDialogButtonBox(QtWidgets.QDialogButtonBox.Ok | QtWidgets.QDialogButtonBox.Cancel)
        buttonBox.accepted.connect(self.accept)
        buttonBox.rejected.connect(self.reject)

        mainLayout = QtWidgets.QVBoxLayout()
        mainLayout.addWidget(tabWidget)
        mainLayout.addWidget(buttonBox)
        self.setLayout(mainLayout)

        self.setWindowTitle("Setup New Subject")

    class Biography_Tab(QtWidgets.QWidget):
        """
        A widget that allows defining basic biographical attributes about a subject

        Creates a set of widgets connected to :py:meth:`~.Biography_Tab.update_return_dict` that stores the parameters.

        Warning:
            The below attributes are **not** the object attributes, but are descriptions of the parameters
            available in the values dictionary. The attributes themselves are PySide Widgets that set the values.

        Attributes:
            id (str): A Subject's ID or name
            start_date (str): The date the subject started the task. Automatically filled by
                :py:meth:`datetime.date.today().isoformat()`
            blmass (float): The subject's baseline mass
            minmass_pct (int): The percentage of baseline mass that a water restricted subject is allowed to reach
            minmass (float): The subject's minimum mass, automatically calculated `blmass * (minmass_pct / 100.)`
            genotype (str): A string describing the subject's genotype
            expt (str): A tag to describe what experiment this subject is a part of
        """
        def __init__(self):
            QtWidgets.QWidget.__init__(self)

            # Input Labels
            ID_label = QtWidgets.QLabel("ID:")
            start_label = QtWidgets.QLabel("Start Date:")
            blmass_label = QtWidgets.QLabel("Baseline Mass:")
            minmasspct_label = QtWidgets.QLabel("% of Baseline Mass:")
            minmass_label = QtWidgets.QLabel("Minimum Mass:")
            genotype_label = QtWidgets.QLabel("Genotype:")
            expt_label = QtWidgets.QLabel("Experiment Tag:")

            # Input widgets
            self.id = QtWidgets.QLineEdit()
            self.start_date = QtWidgets.QLineEdit(datetime.date.today().isoformat())
            self.blmass = QtWidgets.QLineEdit()
            self.blmass.setValidator(QtGui.QDoubleValidator(0.0, 30.0, 1, self.blmass))
            self.minmass_pct = QtWidgets.QSpinBox()
            self.minmass_pct.setRange(0,100)
            self.minmass_pct.setSingleStep(5)
            self.minmass_pct.setSuffix('%')
            self.minmass_pct.setValue(80)
            self.minmass = QtWidgets.QLineEdit()
            self.minmass.setValidator(QtGui.QDoubleValidator(0.0, 30.0, 1, self.minmass))
            self.genotype = QtWidgets.QLineEdit()
            self.expt     = QtWidgets.QLineEdit()

            # Set return dictionary signals
            self.id.editingFinished.connect(lambda: self.update_return_dict('id', self.id.text()))
            self.start_date.editingFinished.connect(lambda: self.update_return_dict('start_date', self.start_date.text()))
            self.blmass.editingFinished.connect(lambda: self.update_return_dict('baseline_mass', self.blmass.text()))
            self.minmass.editingFinished.connect(lambda: self.update_return_dict('min_mass', self.minmass.text()))
            self.genotype.editingFinished.connect(lambda: self.update_return_dict('genotype', self.genotype.text()))
            self.expt.editingFinished.connect(lambda: self.update_return_dict('experiment', self.expt.text()))

            # Set update minmass signals
            self.blmass.editingFinished.connect(self.calc_minmass)
            self.minmass_pct.valueChanged.connect(self.calc_minmass)

            # Setup Layout
            mainLayout = QtWidgets.QVBoxLayout()
            mainLayout.addWidget(ID_label)
            mainLayout.addWidget(self.id)
            mainLayout.addWidget(start_label)
            mainLayout.addWidget(self.start_date)
            mainLayout.addWidget(blmass_label)
            mainLayout.addWidget(self.blmass)
            mainLayout.addWidget(minmasspct_label)
            mainLayout.addWidget(self.minmass_pct)
            mainLayout.addWidget(minmass_label)
            mainLayout.addWidget(self.minmass)
            mainLayout.addWidget(genotype_label)
            mainLayout.addWidget(self.genotype)
            mainLayout.addWidget(expt_label)
            mainLayout.addWidget(self.expt)
            mainLayout.addStretch(1)

            self.setLayout(mainLayout)

            # Dictionary to return values
            self.values = {}

        def update_return_dict(self, key, val):
            """
            Called by lambda functions by the widgets, eg.::

                self.id.editingFinished.connect(lambda: self.update_return_dict('id', self.id.text()))

            Args:
                key (str): The key of the value being stored
                val: The value being stored.
            """
            self.values[key] = val
            # When values changed, update return dict

        def calc_minmass(self):
            """
            Calculates the minimum mass for a subject based on its baseline mass
            and the allowable percentage of that baseline
            """
            # minimum mass automatically from % and baseline
            baseline = float(self.blmass.text())
            pct = float(self.minmass_pct.text()[:-1])/100
            self.minmass.setText(str(baseline*pct))

    class Task_Tab(QtWidgets.QWidget):
        """
        A tab for selecting a task and step to assign to the subject.

        Reads available tasks from `prefs.get('PROTOCOLDIR')` , lists them, and
        creates a spinbox to select from the available steps.

        Warning:
            Like :class:`.Biography_Tab` , these are not the actual instance attributes.
            Values are stored in a `values` dictionary.

        Attributes:
            protocol (str): the name of the assigned protocol, filename without .json extension
            step (int): current step to assign.
        """
        def __init__(self):
            QtWidgets.QWidget.__init__(self)

            self.protocol_dir = prefs.get('PROTOCOLDIR')

            topLabel = QtWidgets.QLabel("Protocols:")

            # List available protocols
            protocol_list = os.listdir(self.protocol_dir)
            protocol_list = [os.path.splitext(p)[0] for p in protocol_list]

            self.protocol_listbox = QtWidgets.QListWidget()
            self.protocol_listbox.insertItems(0, protocol_list)
            self.protocol_listbox.currentItemChanged.connect(self.protocol_changed)

            # Make Step combobox
            self.step_selection = QtWidgets.QComboBox()
            self.step_selection.currentIndexChanged.connect(self.step_changed)

            layout = QtWidgets.QVBoxLayout()
            layout.addWidget(topLabel)
            layout.addWidget(self.protocol_listbox)
            layout.addWidget(self.step_selection)

            self.setLayout(layout)

            # Dict to return values
            self.values = {}

        def update_step_box(self):
            """
            Clears any steps that might be in the step selection box,
            loads the protocol file and repopulates it.
            """
            # Clear box
            while self.step_selection.count():
                self.step_selection.removeItem(0)

            # Load the protocol and parse its steps
            protocol_str = self.protocol_listbox.currentItem().text()
            protocol_file = os.path.join(self.protocol_dir,protocol_str + '.json')
            with open(protocol_file) as protocol_file_open:
                protocol = json.load(protocol_file_open)

            step_list = []
            self.step_ind   = {}
            for i, s in enumerate(protocol):
                step_list.append(s['step_name'])
                self.step_ind[s['step_name']] = i

            self.step_selection.insertItems(0, step_list)
            self.step_selection.setCurrentIndex(0)

        def protocol_changed(self):
            """
            When the protocol is changed, save the value and call :py:meth:`.update_step_box`.
            """
            self.values['protocol'] = self.protocol_listbox.currentItem().text()
            self.update_step_box()

        def step_changed(self):
            """
            When the step is changed, save it.
            """
            current_step = self.step_selection.currentText()
            # Check that we have selected a step...
            if current_step != '':
                self.values['step'] = self.step_ind[current_step]


class Protocol_Wizard(QtWidgets.QDialog):
    """
    A dialog window to create a new protocol.

    Warning:
        This is a heavily overloaded class, and will be split into separate objects
        to handle parameters separately. For now this is what we got though and it works.

    Protocols are collections of multiple tasks (steps)
    with some graduation criterion for moving between them.

    This widget is composed of three windows:

    * **left**: possible task types from :py:data:`.tasks.TASK_LIST`
    * **center**: current steps in task
    * **right**: :class:`.Parameters` for currently selected step.

    The parameters that are used are of the form used by :py:attr:`.Task.PARAMS`
    (see :py:attr:`.Nafc.PARAMS` for an example).

    TODO:
        Make specific parameter class so this definition is less squishy

    its general structure is::

        {'parameter_key': {'tag':'Human Readable Name',
                           'type':'param_type'}}

    while some parameter types have extra items, eg.::

        {'list_param': {'tag':'Select from a List of Parameters',
                        'type': 'list',
                        'values': {'First Option':0, 'Second Option':1}}

    where k:v pairs are still used with lists to allow parameter values (0, 1) be human readable.

    The available types include:

    * **int** - integer
    * **float** - floating point number
    * **bool** - boolean boolbox
    * **list** - a list of `values` to choose from
    * **sounds** - a :class:`.Sound_Widget` that allows sounds to be defined.
    * **graduation** - a :class:`.Graduation_Widget` that allows graduation criteria to be defined

    Attributes:
        task_list (:class:`QtWidgets.QListWidget`): The leftmost window, lists available tasks
        step_list (:class:`QtWidgets.QListWidget`): The center window, lists tasks currently in protocol
        param_layout (:class:`QtWidgets.QFormLayout`): The right window, allows changing available
            parameters for currently selected step.
        steps (list): A list of dictionaries defining the protocol.

    """
    def __init__(self):
        QtWidgets.QDialog.__init__(self)

        # Left Task List/Add Step Box
        addstep_label = QtWidgets.QLabel("Add Step")
        addstep_label.setFixedHeight(40)
        self.task_list = QtWidgets.QListWidget()
        self.task_list.insertItems(0, TaskRegistry.get_task_names())
        self.add_button = QtWidgets.QPushButton("+")
        self.add_button.setFixedHeight(40)
        self.add_button.clicked.connect(self.add_step)

        addstep_layout = QtWidgets.QVBoxLayout()
        addstep_layout.addWidget(addstep_label)
        addstep_layout.addWidget(self.task_list)
        addstep_layout.addWidget(self.add_button)

        # Center Step List Box
        steplist_label = QtWidgets.QLabel("Step List")
        steplist_label.setFixedHeight(40)
        self.step_list = QtWidgets.QListWidget()
        self.step_list.setDragDropMode(QtWidgets.QAbstractItemView.InternalMove)
        self.step_list.selectionMode = QtWidgets.QAbstractItemView.SingleSelection
        self.step_list.itemSelectionChanged.connect(self.populate_params)
        self.list_model = self.step_list.model()
        self.list_model.rowsMoved.connect(self.reorder_steps)
        self.remove_step_button = QtWidgets.QPushButton('-')
        self.remove_step_button.setFixedHeight(40)
        self.remove_step_button.clicked.connect(self.remove_step)

        steplist_layout = QtWidgets.QVBoxLayout()
        steplist_layout.addWidget(steplist_label)
        steplist_layout.addWidget(self.step_list)
        steplist_layout.addWidget(self.remove_step_button)

        # Right Parameter Definition Window
        param_label = QtWidgets.QLabel("Step Parameters")
        param_label.setFixedHeight(40)
        self.param_layout = QtWidgets.QFormLayout()
        param_frame = QtWidgets.QFrame()
        param_frame.setLayout(self.param_layout)

        param_box_layout = QtWidgets.QVBoxLayout()
        param_box_layout.addWidget(param_label)
        param_box_layout.addWidget(param_frame)

        # Main Layout
        frame_layout = QtWidgets.QHBoxLayout()
        frame_layout.addLayout(addstep_layout, stretch=1)
        frame_layout.addLayout(steplist_layout, stretch=1)
        frame_layout.addLayout(param_box_layout, stretch=3)

        buttonBox = QtWidgets.QDialogButtonBox(QtWidgets.QDialogButtonBox.Ok | QtWidgets.QDialogButtonBox.Cancel)
        buttonBox.accepted.connect(self.accept)
        buttonBox.rejected.connect(self.reject)

        main_layout = QtWidgets.QVBoxLayout()
        main_layout.addLayout(frame_layout)
        main_layout.addWidget(buttonBox)

        self.setLayout(main_layout)
        self.setWindowTitle("Make New Protocol")

        # List to store dicts of steps and params
        self.steps = []

    def add_step(self):
        """
        Loads `PARAMS` from task object, adds base parameters to :py:attr:`.steps` list
        """
        task_type = self.task_list.currentItem().text()
        new_item = QtWidgets.QListWidgetItem()
        new_item.setText(task_type)
        task_params = copy.deepcopy(TaskRegistry.get_class_from_name(task_type).PARAMS)

        # Add params that are non-task specific
        # Name of task type
        task_params['task_type'] = {'type':'label','value':task_type}
        # Prepend name of step shittily
        task_params_temp = odict()
        task_params_temp['step_name'] = {'type':'str', 'tag':'Step Name', 'value':task_type}
        task_params_temp.update(task_params)
        task_params.clear()
        task_params.update(task_params_temp)
        # add graduation field
        task_params['graduation'] = {'type':'graduation', 'tag':'Graduation Criterion', 'value':{}}

        self.steps.append(task_params)
        self.step_list.addItem(new_item)
        self.step_list.setCurrentItem(new_item)

    def rename_step(self):
        """
        When the step name widget's text is changed,
        fire this function to update :py:attr:`.step_list` which updates
         :py:attr:`.steps`
        """
        sender = self.sender()
        sender_text = sender.text()
        current_step = self.step_list.item(self.step_list.currentRow())
        current_step.setText(sender_text)

    def remove_step(self):
        """
        Remove step from :py:attr:`.step_list` and :py:attr:`.steps`
        """
        step_index = self.step_list.currentRow()
        del self.steps[step_index]
        self.step_list.takeItem(step_index)

    def populate_params(self):
        """
        Calls :py:meth:`.clear_params` and then creates widgets to edit parameter values.
        Returns:

        """
        # type: () -> None
        self.clear_params()

        # Get current item index
        step_index = self.step_list.currentRow()
        step_dict = self.steps[step_index]

        # Iterate through params to make input widgets
        for k, v in step_dict.items():
            # Make Input Widget depending on type
            # Each Input type needs a different widget type,
            # and each widget type has different methods to get/change values, so we have to do this ugly
            if v['type'] == 'int' or v['type'] == 'str' or v['type'] == 'float':
                rowtag = QtWidgets.QLabel(v['tag'])
                input_widget = QtWidgets.QLineEdit()
                input_widget.setObjectName(k)
                if v['type'] == 'int':
                    input_widget.setValidator(QtGui.QIntValidator())
                elif v['type'] == 'float':
                    input_widget.setValidator(QtGui.QDoubleValidator())
                input_widget.editingFinished.connect(self.set_param)
                if 'value' in v.keys():
                    input_widget.setText(v['value'])
                elif v['type'] == 'str':
                    self.steps[step_index][k]['value'] = ''
                self.param_layout.addRow(rowtag,input_widget)

            elif v['type'] == 'bool':
                rowtag = QtWidgets.QLabel(v['tag'])
                input_widget = QtWidgets.QCheckBox()
                input_widget.setObjectName(k)
                input_widget.stateChanged.connect(self.set_param)
                if 'value' in v.keys():
                    input_widget.setChecked(v['value'])
                else:
                    self.steps[step_index][k]['value'] = False
                self.param_layout.addRow(rowtag, input_widget)

            elif v['type'] == 'list':
                rowtag = QtWidgets.QLabel(v['tag'])
                input_widget = QtWidgets.QListWidget()
                input_widget.setObjectName(k)
                sorted_values = sorted(v['values'], key=v['values'].get)
                input_widget.insertItems(0, sorted_values)
                input_widget.itemSelectionChanged.connect(self.set_param)
                if 'value' in v.keys():
                    select_item = input_widget.item(v['value'])
                    input_widget.setCurrentItem(select_item)
                else:
                    self.steps[step_index][k]['value'] = sorted_values[0]
                self.param_layout.addRow(rowtag, input_widget)
                self.steps[step_index][k]['value'] = False
            elif v['type'] == 'sounds':
                self.sound_widget = Sound_Widget()
                self.sound_widget.setObjectName(k)
                self.sound_widget.pass_set_param_function(self.set_sounds)
                self.param_layout.addRow(self.sound_widget)
                self.steps[step_index][k]['sounds'] = {}
                if 'value' in v.keys():
                    self.sound_widget.populate_lists(v['value'])
            elif v['type'] == 'graduation':
                self.grad_widget = Graduation_Widget()
                self.grad_widget.setObjectName(k)
                self.grad_widget.set_graduation = self.set_graduation
                self.param_layout.addRow(self.grad_widget)
                if 'type' in v['value'].keys():
                    combo_index = self.grad_widget.type_selection.findText(v['value']['type'])
                    self.grad_widget.type_selection.setCurrentIndex(combo_index)
                    self.grad_widget.populate_params(v['value']['value'])

            elif v['type'] == 'label':
                # This is a .json label not for display
                pass

            # Step name needs to be hooked up to the step list text
            if k == 'step_name':
                input_widget.editingFinished.connect(self.rename_step)

        # TODO: Implement dependencies between parameters

    def clear_params(self):
        """
        Clears widgets from parameter window
        """
        while self.param_layout.count():
            child = self.param_layout.takeAt(0)
            if child.widget():
                child.widget().deleteLater()

    def reorder_steps(self, *args):
        """
        When steps are dragged into a different order, update the step dictionary

        Args:
            *args: Input from our :py:attr:`.step_list` 's :class:`.QtWidgets.QListModel` 's reorder signal.
        """
        # arg positions 1 and 4 are starting and ending positions in the list, respectively
        # We reorder our step list so the params line up.
        before = args[1]
        after = args[4]
        self.steps.insert(after, self.steps.pop(before))

    def set_param(self):
        """
        Callback function connected to the signal each widget uses to signal it has changed.

        Identifies the param that was changed, gets the current value, and updates `self.steps`
        """
        sender = self.sender()
        param_name = sender.objectName()
        current_step = self.step_list.currentRow()
        sender_type = self.steps[current_step][param_name]['type']

        if sender_type == 'bool':
            self.steps[current_step][param_name]['value'] = sender.isChecked()
        elif sender_type == 'list':
            list_text = sender.currentItem().text()
            list_value = self.steps[current_step][param_name]['values'][list_text]
            self.steps[current_step][param_name]['value'] = list_value
        elif sender_type == 'sounds':
            self.steps[current_step][param_name]['value'] = self.sound_widget.sound_dict
        else:
            try:
                sender_text = ast.literal_eval(sender.text())
            except:
                sender_text = sender.text()
            self.steps[current_step][param_name]['value'] = sender_text

    def set_sounds(self):
        """
        Stores parameters that define sounds.

        Sound parameters work a bit differently, specifically we have to retrieve
        :py:attr:`.Sound_Widget.sound_dict`.
        """
        current_step = self.step_list.currentRow()
        #if 'sounds' in self.steps[current_step]['stim'].keys():
        #    self.steps[current_step][param_name]['sounds']['value'].update(self.sound_widget.sound_dict)
        #else:
        self.steps[current_step]['stim']['sounds'] = self.sound_widget.sound_dict

    def set_graduation(self):
        """
        Stores parameters that define graduation criteria in `self.steps`

        Graduation parameters work a bit differently, specifically we have to retrieve
        :py:attr:`.Graduation_Widget.param_dict`.
        """
        current_step = self.step_list.currentRow()
        grad_type = self.grad_widget.type
        grad_params = self.grad_widget.param_dict
        self.steps[current_step]['graduation']['value'] = {'type':grad_type,'value':grad_params}


    def check_depends(self):
        """
        Handle dependencies between parameters, eg. if "correction trials" are unchecked,
        the box that defines the correction trial percentage should be grayed out.

        TODO:
            Not implemented.
        """
        # TODO: Make dependent fields unavailable if dependencies unmet
        # I mean if it really matters
        pass

class Graduation_Widget(QtWidgets.QWidget):
    """
    A widget used in :class:`.Protocol_Wizard` to define graduation parameters.

    See :py:mod:`.tasks.graduation` .

    A protocol is composed of multiple tasks (steps), and graduation criteria
    define when a subject should progress through those steps.

    eg. a subject should graduate one stage after 300 trials, or after it reaches
    75% accuracy over the last 500 trials.

    Attributes:
        type_selection (:class:`QtWidgets.QComboBox`): A box to select from the available
            graduation types listed in :py:data:`.tasks.GRAD_LIST` . Has its `currentIndexChanged`
            signal connected to :py:meth:`.Graduation_Widget.populate_params`
        param_dict (dict): Stores the type of graduation and the relevant params,
            fetched by :class:`.Protocol_Wizard` when defining a protocol.
        set_graduation (:py:meth:`.Protocol_Wizard.set_graduation`): Passed to us after we're inited.
    """

    def __init__(self):
        super(Graduation_Widget, self).__init__()

        # Grad type dropdown
        type_label = QtWidgets.QLabel("Graduation Criterion:")
        self.type_selection = QtWidgets.QComboBox()
        self.type_selection.insertItems(0, list(tasks.GRAD_LIST.keys()))
        self.type_selection.currentIndexChanged.connect(self.populate_params)

        # Param form
        self.param_layout = QtWidgets.QFormLayout()

        layout = QtWidgets.QVBoxLayout()
        layout.addWidget(type_label)
        layout.addWidget(self.type_selection)
        layout.addLayout(self.param_layout)

        self.setLayout(layout)

        self.param_dict = {}

        self.type = ""

        self.set_graduation = None

        self.populate_params()

    def populate_params(self, params=None):
        """
        Repopulate the widget with fields to edit graduation parameters, fill fields
        if we are passed `params`.

        Each :class:`QtWidgets.QLineEdit` 's :py:meth:`.QLineEdit.editingFinished` signal is connected
        to :py:meth:`.Graduation_Widget.store_param` .

        TODO:
            For now we assume all parameters are defined with a text edit box, so it's not
            clear how we'd do boolean parameters for example. This will be fixed with refactoring
            the parameter scheme.

        Args:
            params (dict): In the case that :class:`.Protocol_Wizard` switches us back to
                a step where we have already defined graduation parameters, it will pass them
                so we can repopulate the relevant widgets with them.
        """
        self.clear_params()
        self.type = self.type_selection.currentText()
        self.param_dict['type'] = self.type

        for k in tasks.GRAD_LIST[self.type].PARAMS:
            edit_box = QtWidgets.QLineEdit()
            edit_box.setObjectName(k)
            edit_box.editingFinished.connect(self.store_param)
            if isinstance(params, dict):
                if k in params.keys():
                    edit_box.setText(params[k])
            self.param_layout.addRow(QtWidgets.QLabel(k), edit_box)

    def clear_params(self):
        """
        Clear any parameter widgets we have.
        """
        while self.param_layout.count():
            child = self.param_layout.takeAt(0)
            if child.widget():
                child.widget().deleteLater()

    def store_param(self):
        """
        When a parameter is edited, save it in our param_dict, and also call our
        `set_graduation` method, which should be :py:meth:`.Protocol_Wizard.set_graduation`
        passed to us after instantiation.

        If we were not passed `set_graduation`, just saves in `param_dict`.
        """
        sender = self.sender()
        name = sender.objectName()
        self.param_dict[name] = sender.text()

        if not callable(self.set_graduation):
            Warning("Stored Graduation parameters in our param_dict, but wasn't passed a set_graduation method!")
            return

        self.set_graduation()

class Drag_List(QtWidgets.QListWidget):
    """
    A :class:`QtWidgets.QListWidget` that is capable of having files dragged & dropped.

    copied with much gratitude from `stackoverflow <https://stackoverflow.com/a/25614674>`_

    Primarily used in :class:`.Sound_Widget` to be able to drop sound files.

    To use: connect `fileDropped` to a method, that method will receive a list of files
    dragged onto this widget.

    Attributes:
        fileDropped (:class:`QtCore.Signal`): A Qt signal that takes a list
    """
    fileDropped = QtCore.Signal(list)

    def __init__(self):
        # type: () -> None
        super(Drag_List, self).__init__()
        self.setAcceptDrops(True)

    def dragEnterEvent(self, e):
        """
        When files are dragged over us, if they have paths in them,
        accept the event.

        Args:
            e (:class:`QtCore.QEvent`): containing the drag information.
        """
        if e.mimeData().hasUrls:
            e.accept()
        else:
            e.ignore()

    def dragMoveEvent(self, event):
        """
        If the `dragEnterEvent` was accepted, while the drag is being moved within us,
        `setDropAction` to :class:`.QtCore.Qt.CopyAction`

        Args:
            event (:class:`QtCore.QEvent`): containing the drag information.
        """
        if event.mimeData().hasUrls:
            event.setDropAction(QtCore.Qt.CopyAction)
            event.accept()
        else:
            event.ignore()

    def dropEvent(self, event):
        """
        When the files are finally dropped, if they contain paths,
        emit the list of paths through the `fileDropped` signal.

        Args:
            event (:class:`QtCore.QEvent`): containing the drag information.
        """
        if event.mimeData().hasUrls:
            event.setDropAction(QtCore.Qt.CopyAction)
            event.accept()
            links = []
            for url in event.mimeData().urls():
                links.append(str(url.toLocalFile()))
            self.fileDropped.emit(links)
        else:
            event.ignore()


class Sound_Widget(QtWidgets.QWidget):
    """
    A widget that allows sounds to be parameterized.

    Used in :class:`.Protocol_Wizard` .

    Has two :class:`.Drag_List` s for left and right sounds (for a 2afc task), given
    Buttons beneath them allow adding and removing sounds.

    Adding a sound will open a :class:`.Add_SoundDialog`

    TODO:
        Sounds will eventually be more elegantly managed by a ... sound manager..
        For now sound managers are rudimentary and only support random presentation
        with correction trials and bias correction.

    Attributes:
        sound_dict (dict): Dictionary with the structure::

                {'L': [{'param_1':'param_1', ... }], 'R': [...]}

            where multiple sounds can be present in either 'L' or 'R' list.



    """
    def __init__(self):
        # type: () -> None
        QtWidgets.QWidget.__init__(self)

        self.sounddir = prefs.get('SOUNDDIR')

        self.set_sounds = None

        # Left sounds
        left_label = QtWidgets.QLabel("Left Sounds")
        left_label.setFixedHeight(30)
        self.left_list = Drag_List()
        self.left_list.fileDropped.connect(self.files_dropped)
        self.left_list.setObjectName("L")
        self.add_left_button = QtWidgets.QPushButton("+")
        self.add_left_button.setFixedHeight(30)
        self.add_left_button.clicked.connect(lambda: self.add_sound('L'))
        self.remove_left_button = QtWidgets.QPushButton("-")
        self.remove_left_button.setFixedHeight(30)
        self.remove_left_button.clicked.connect(lambda: self.remove_sound('L'))

        left_layout = QtWidgets.QVBoxLayout()
        left_button_layout = QtWidgets.QHBoxLayout()
        left_button_layout.addWidget(self.add_left_button)
        left_button_layout.addWidget(self.remove_left_button)
        left_layout.addWidget(left_label)
        left_layout.addWidget(self.left_list)
        left_layout.addLayout(left_button_layout)

        # Right sounds
        right_label = QtWidgets.QLabel("Right Sounds")
        right_label.setFixedHeight(30)
        self.right_list = Drag_List()
        self.right_list.fileDropped.connect(self.files_dropped)
        self.right_list.setObjectName("R")
        self.add_right_button = QtWidgets.QPushButton("+")
        self.add_right_button.setFixedHeight(30)
        self.add_right_button.clicked.connect(lambda: self.add_sound('R'))
        self.remove_right_button = QtWidgets.QPushButton("-")
        self.remove_right_button.setFixedHeight(30)
        self.remove_right_button.clicked.connect(lambda: self.remove_sound('R'))

        right_layout = QtWidgets.QVBoxLayout()
        right_button_layout = QtWidgets.QHBoxLayout()
        right_button_layout.addWidget(self.add_right_button)
        right_button_layout.addWidget(self.remove_right_button)
        right_layout.addWidget(right_label)
        right_layout.addWidget(self.right_list)
        right_layout.addLayout(right_button_layout)

        self.sound_dict = {'L': [], 'R': []}

        main_layout = QtWidgets.QHBoxLayout()
        main_layout.addLayout(left_layout)
        main_layout.addLayout(right_layout)
        self.setLayout(main_layout)

        # TODO:Add drag and drop for files

    def pass_set_param_function(self, set_param_fnxn):
        """
        Receives :py:meth:`.Protocol_Wizard.set_sounds`

        Args:
            set_param_fnxn (:py:meth:`.Protocol_Wizard.set_sounds`): Called when sounds are changed.
        """
        self.set_sounds = set_param_fnxn

    def add_sound(self, side):
        """
        When the "+" button on either side is pressed, open an :class:`.Add_Sound_Dialog`.

        Args:
            side (str): The buttons are connected with a lambda function, this will be either 'L' or 'R'.
                Used to add sounds to the `sound_dict`
        """
        new_sound = self.Add_Sound_Dialog()
        new_sound.exec_()

        if new_sound.result() == 1:
            self.sound_dict[side].append(new_sound.param_dict)
            if side == 'L':
                self.left_list.addItem(new_sound.param_dict['type'])
            elif side == 'R':
                self.right_list.addItem(new_sound.param_dict['type'])
            self.set_sounds()

    def remove_sound(self, side):
        """
        When the "-" button is pressed, remove the currently highlighted sound.

        Args:
            side (str): The buttons are connected with a lambda function, this will be either 'L' or 'R'.
                Selects that list so we can remove the currently selected row.
        """
        if side == 'L':
            current_sound = self.left_list.currentRow()
            del self.sound_dict['L'][current_sound]
            self.left_list.takeItem(current_sound)
        elif side == 'R':
            current_sound = self.right_list.currentRow()
            del self.sound_dict['R'][current_sound]
            self.right_list.takeItem(current_sound)
        self.set_sounds()

    def populate_lists(self, sound_dict):
        """
        Populates the sound lists after re-selecting a step.

        Args:
            sound_dict (dict): passed to us by :class:`.Protocol_Wizard` upon reselecting a step.
        """
        # Populate the sound lists after re-selecting a step
        self.sound_dict = sound_dict
        for k in self.sound_dict['L']:
            self.left_list.addItem(k['type'])
        for k in self.sound_dict['R']:
            self.right_list.addItem(k['type'])

    def files_dropped(self, files):
        """
        Warning:
            This was programmed hastily and is pretty idiosyncratic to my use.

            It does work for general files but has some extra logic built in to handle my stimuli.

            To be made more general in v0.3

        Note:
            Sounds must be in the folder specified in `prefs.get('SOUNDDIR')`.

        When files are dropped on the lists, strips `prefs.get('SOUNDDIR')` from them to make them
        relative paths, adds them to the `sound_dict`

        Args:
            files (list): List of absolute paths.
        """
        # TODO: Make this more general...
        msg = QtWidgets.QMessageBox()
        msg.setText("Are these Speech sounds in the format '/speaker/cv/cv_#.wav'?")
        msg.setStandardButtons(QtWidgets.QMessageBox.Yes | QtWidgets.QMessageBox.No)
        ret = msg.exec_()

        sender = self.sender()
        side = sender.objectName()

        if ret == QtWidgets.QMessageBox.No:
            for f in files:
                f = f.strip(self.sounddir)

                self.sound_dict[side].append({'type':'File', 'path':f})
                if side == 'L':
                    self.left_list.addItem(f)
                elif side == 'R':
                    self.right_list.addItem(f)


        elif ret == QtWidgets.QMessageBox.Yes:
            for f in files:
                f = f.strip(self.sounddir)
                f_split = f.split(os.sep)
                speaker = f_split[0]
                cv = f_split[-1].split('.')[0].split('_')[0]
                consonant = cv[0]
                vowel = cv[1:]
                token = f_split[-1].split('.')[0].split('_')[1]
                param_dict = {'type':'Speech','path':f,
                 'speaker':speaker,'consonant':consonant,
                 'vowel':vowel,'token':token}
                self.sound_dict[side].append(param_dict)
                if side == 'L':
                    self.left_list.addItem(f)
                elif side == 'R':
                    self.right_list.addItem(f)

        self.set_sounds()

    class Add_Sound_Dialog(QtWidgets.QDialog):
        """
        Presents a dialog to define a new sound.

        Makes a selection box to choose the sound type from
        :py:data:`.sounds.SOUND_LIST` , and then populates edit boxes
        so we can fill in its `PARAMS` .

        Attributes:
            type_selection (:class:`QtWidgets.QComboBox`): Select from a list of available sounds
            param_dict (dict): Parameters that are retreived by the calling :class:`.Sound_Widget`.

        """
        def __init__(self):
            # type: () -> None
            QtWidgets.QDialog.__init__(self)

            # Sound type dropdown
            type_label = QtWidgets.QLabel("Sound Type:")
            self.type_selection = QtWidgets.QComboBox()
            self.type_selection.insertItems(0, sounds.SOUND_LIST.keys())
            self.type_selection.currentIndexChanged.connect(self.populate_params)

            # Param form
            self.param_layout = QtWidgets.QFormLayout()

            # Button box
            buttonBox = QtWidgets.QDialogButtonBox(QtWidgets.QDialogButtonBox.Ok | QtWidgets.QDialogButtonBox.Cancel)
            buttonBox.accepted.connect(self.accept)
            buttonBox.rejected.connect(self.reject)

            # Layout
            layout = QtWidgets.QVBoxLayout()
            layout.addWidget(type_label)
            layout.addWidget(self.type_selection)
            layout.addLayout(self.param_layout)
            layout.addWidget(buttonBox)

            self.setLayout(layout)


            # dict for storing params
            self.param_dict = {}

            # do initial population
            self.populate_params()

        def populate_params(self):
            """
            When a sound type is selected, make a :class:`.QtWidgets.QLineEdit` for each
            `PARAM` in its definition.
            """
            self.clear_params()

            self.type = self.type_selection.currentText()
            self.param_dict['type'] = self.type

            for k in sounds.SOUND_LIST[self.type].PARAMS:
                edit_box = QtWidgets.QLineEdit()
                edit_box.setObjectName(k)
                edit_box.editingFinished.connect(self.store_param)
                self.param_layout.addRow(QtWidgets.QLabel(k), edit_box)

        def clear_params(self):
            """
            Clear all current widgets
            """
            while self.param_layout.count():
                child = self.param_layout.takeAt(0)
                if child.widget():
                    child.widget().deleteLater()

        def store_param(self):
            """
            When one of our edit boxes is edited, stash the parameter in `param_dict`
            """
            # type: () -> None
            sender = self.sender()
            name = sender.objectName()
            self.param_dict[name] = sender.text()

###################################3
# Tools
######################################

class Bandwidth_Test(QtWidgets.QDialog):
    """
    Test the limits of the rate of messaging from the connected Pilots.

    Asks pilots to send messages at varying rates and with varying payload sizes, and with messages with/without receipts.

    Measures drop rates and message latency

    Attributes:
        rate_list (list): List of rates (Hz) to test
        payload_list (list): List of payload sizes (KB) to test
        messages (list): list of messages received during test
    """

    def __init__(self, pilots):
        super(Bandwidth_Test, self).__init__()

        self.pilots = pilots

        self.rate_list = []
        self.payload_list = []
        self.test_pilots = []
        self.finished_pilots = []
        self.messages = []

        self.results = []
        self.delays = []
        self.drops = []
        self.speeds = []
        self.rates =[]


        self.end_test = threading.Event()
        self.end_test.clear()

        self.listens = {
            'BANDWIDTH_MSG': self.register_msg
        }


        self.node = Net_Node(id="bandwidth",
                             upstream='T',
                             port = prefs.get('MSGPORT'),
                             listens=self.listens)

        self.init_ui()

    def init_ui(self):
        """
        Look we're just making the stuff in the window over here alright? relax.
        """

        # two panes: left selects the pilots and sets params of the test,
        # right plots outcomes

        # main layout l/r
        self.layout = QtWidgets.QHBoxLayout()

        # left layout for settings
        self.settings = QtWidgets.QFormLayout()

        self.n_messages = QtWidgets.QLineEdit('1000')
        self.n_messages.setValidator(QtGui.QIntValidator())

        self.receipts = QtWidgets.QCheckBox('Get receipts?')
        self.receipts.setChecked(True)

        self.rates = QtWidgets.QLineEdit('50')
        self.rates.setObjectName('rates')
        self.rates.editingFinished.connect(self.validate_list)
        self.rate_list = [50]

        self.payloads = QtWidgets.QLineEdit('0')
        self.payloads.setObjectName('payloads')
        self.payloads.editingFinished.connect(self.validate_list)
        self.payload_list = [0]

        # checkboxes for which pis to include in test
        self.pilot_box = QtWidgets.QGroupBox('Pilots')
        self.pilot_checks = {}
        self.pilot_layout = QtWidgets.QVBoxLayout()

        for p in self.pilots.keys():
            cb = QtWidgets.QCheckBox(p)
            cb.setChecked(True)
            self.pilot_checks[p] = cb
            self.pilot_layout.addWidget(cb)

        # gotta have progress bars
        self.all_pbar = QtWidgets.QProgressBar()
        self.this_pbar = QtWidgets.QProgressBar()

        # buttons to start test/save results
        self.start_btn = QtWidgets.QPushButton('Start Test')
        self.start_btn.clicked.connect(self.start)
        self.save_btn = QtWidgets.QPushButton('Save Results')
        self.save_btn.setEnabled(False)
        self.save_btn.clicked.connect(self.save)


        # combine settings
        self.settings.addRow('N messages per test', self.n_messages)
        self.settings.addRow('Confirm sent messages?', self.receipts)
        self.settings.addRow('Message Rates per Pilot \n(in Hz, list of integers like "[1, 2, 3]")',
                             self.rates)
        self.settings.addRow('Payload sizes per message \n(in KB, list of integers like "[32, 64, 128]")',
                             self.payloads)
        self.settings.addRow('Which Pilots to include in test',
                             self.pilot_layout)
        self.settings.addRow('Progress: All tests', self.all_pbar)
        self.settings.addRow('Progress: This test', self.this_pbar)

        self.settings.addRow(self.start_btn, self.save_btn)

        ###########
        # plotting widget
        self.drop_plot = pg.PlotWidget(title='Message Drop Rate')
        self.delay_plot = pg.PlotWidget(title='Mean Delay')
        self.speed_plot = pg.PlotWidget(title='Requested vs. Actual speed')


        # the actual graphical objects that draw stuff for us
        self.drop_line = self.drop_plot.plot(symbol='t', symbolBrush=(100, 100, 255, 50))
        self.delay_line = self.delay_plot.plot(symbol='t', symbolBrush=(100, 100, 255, 50))
        self.speed_line = self.speed_plot.plot(symbol='t', symbolBrush=(100, 100, 255, 50))
        self.drop_line.setPen((255,0,0))
        self.delay_line.setPen((255,0,0))
        self.speed_line.setPen((255,0,0))



        self.plot_layout = QtWidgets.QVBoxLayout()
        self.plot_layout.addWidget(self.drop_plot)
        self.plot_layout.addWidget(self.delay_plot)
        self.plot_layout.addWidget(self.speed_plot)



        # add panes
        self.layout.addLayout(self.settings, 1)
        self.layout.addLayout(self.plot_layout, 1)

        self.setLayout(self.layout)

    def start(self):
        """
        Start the test!!!
        """

        # lists to store our results for plotting and etc.
        self.results = []
        self.delays = []
        self.drops = []
        self.speeds = []
        self.rates =[]

        # first make sure we got everything we need
        if len(self.rate_list) == 0:
            warning_msg = QtWidgets.QMessageBox(QtWidgets.QMessageBox.Warning,
                                            "No rates to test!",
                                            "Couldn't find a list of rates to test, did you enter one?")
            warning_msg.exec_()
            return
        if len(self.payload_list) ==0 :
            warning_msg = QtWidgets.QMessageBox(QtWidgets.QMessageBox.Warning,
                                            "No payloads to test!",
                                            "Couldn't find a list of payloads to test, did you enter one?")
            warning_msg.exec_()
            return

        # get list of checked pis
        test_pilots = []
        for pilot, p_box in self.pilot_checks.items():
            if p_box.isChecked():
                test_pilots.append(pilot)
        self.test_pilots = test_pilots


        # stash some run parameters
        get_receipts = self.receipts.isChecked()
        n_messages = self.n_messages.text()
        # 'n messages for this test' in case user changes it during run
        self.n_messages_test = int(n_messages)



        self.save_btn.setEnabled(False)
        self.start_btn.setEnabled(False)

        # set pbars
        if len(self.payload_list) == 0:
            payload_len = 1
        else:
            payload_len = len(self.payload_list)
        self.all_pbar.setMaximum(len(self.rate_list)*payload_len)
        self.this_pbar.setMaximum(self.n_messages_test*len(test_pilots))
        self.all_pbar.reset()

        # save tests to do, disable play button, and get to doing it
        self.tests_todo = [x for x in itertools.product(self.rate_list, self.payload_list, [self.n_messages_test], [get_receipts])]




        # used to update pbar
        self.test_counter = itertools.count()


        self.current_test = self.tests_todo.pop()
        self.send_test(*self.current_test)
        # # start a timer that continues the test if messages are dropped
        # try:
        #     self.repeat_timer.cancel()
        # except:
        #     pass
        #
        # self.repeat_timer = threading.Timer(self.current_test[0] * self.current_test[2] * 20,
        #                                     self.process_test, args=self.current_test)
        # self.repeat_timer.daemon = True
        # self.repeat_timer.start()



    def send_test(self, rate, payload, n_msg, confirm):
        """
        Send a message describing the test to each of the pilots in :attr:`Bandwidth_Test.test_pilots`

        Args:
            rate (int): Rate of message sending in Hz
            payload (int): Size of message payload in bytes
            n_msg (int): Number of messages to send
            confirm (bool): If True, use message confirmation, if False no confirmation.

        Returns:

        """
        self.finished_pilots = []
        self.messages = []


        msg = {'rate': rate,
               'payload': payload,
               'n_msg': n_msg,
               'confirm': confirm}

        self.end_test.clear()
        self.this_pbar.reset()
        self.msg_counter = itertools.count()

        for p in self.test_pilots:
            self.node.send(to=p, key="BANDWIDTH", value=msg)

    @gui_event
    def process_test(self, rate, n_msg, confirm):
        """
        Process the results of the test and update the plot window.

        Reads message results from :attr:`~Bandwidth_Test.messages`, appends computed results to
        :attr:`~Bandwidth_Test.results`, and starts the next test if any remain.

        Args:
            rate (int): Rate of current test in Hz
            n_msg (int): Number of expected messages in this test
            confirm (bool): Whether message confirmations were enabled for this test.
        """

        # start a timer that continues the test if messages are dropped
        try:
            self.repeat_timer.cancel()
        except:
            pass

        # process messages
        msg_df = pd.DataFrame.from_records(self.messages,
                                           columns=['pilot', 'n_msg', 'timestamp_sent', 'timestamp_rcvd', 'payload_size', 'message_size'])
        msg_df = msg_df.astype({'timestamp_sent':'datetime64', 'timestamp_rcvd':'datetime64'})

        # compute summary
        try:
            mean_delay = np.mean(msg_df['timestamp_rcvd'] - msg_df['timestamp_sent']).total_seconds()
        except AttributeError:
            mean_delay = np.mean(msg_df['timestamp_rcvd'] - msg_df['timestamp_sent'])

        try:
            send_jitter = np.std(msg_df.groupby('pilot').timestamp_sent.diff()).total_seconds()
        except AttributeError:
            print(np.std(msg_df.groupby('pilot').timestamp_sent.diff()))
            send_jitter = np.std(msg_df.groupby('pilot').timestamp_sent.diff())

        try:
            delay_jitter = np.std(msg_df['timestamp_rcvd'] - msg_df['timestamp_sent']).total_seconds()
        except AttributeError:
            delay_jitter = np.std(msg_df['timestamp_rcvd'] - msg_df['timestamp_sent'])

        drop_rate = np.mean(1.0-(msg_df.groupby('pilot').n_msg.count() / float(n_msg)))

        try:
            mean_speed = 1.0/msg_df.groupby('pilot').timestamp_rcvd.diff().mean().total_seconds()
        except AttributeError:
            mean_speed = 1.0/msg_df.groupby('pilot').timestamp_rcvd.diff().mean()

        mean_payload = msg_df.payload_size.mean()
        mean_message = msg_df.message_size.mean()

        #print(msg_df.groupby('pilot').timestamp_rcvd.diff())

        # plot
        self.rates.append(rate)
        self.drops.append(drop_rate)
        self.delays.append(mean_delay)
        self.speeds.append(mean_speed)


        self.results.append((rate, mean_payload, mean_message, n_msg, confirm, len(self.test_pilots), mean_delay, drop_rate, mean_speed, send_jitter, delay_jitter))

        self.delay_line.setData(x=self.rates, y=self.delays)
        self.drop_line.setData(x=self.rates, y=self.drops)
        self.speed_line.setData(x=self.rates, y=self.speeds)
        # self.drop_plot.setYRange(np.min(self.drops), np.max(self.drops),
        #                          padding=(np.max(self.drops) - np.min(self.drops)) * .1)
        # self.delay_plot.setYRange(np.min(self.delays), np.max(self.delays),
        #                           padding=(np.max(self.delays) - np.min(self.delays)) * .1)
        # self.speed_plot.setYRange(np.min(self.speeds), np.max(self.speeds))

        self.all_pbar.setValue(next(self.test_counter) + 1)



        if len(self.tests_todo) == 0:
            self.save_btn.setEnabled(True)
            self.start_btn.setEnabled(True)
        else:
            time.sleep(2.5)
            self.current_test = self.tests_todo.pop()
            self.send_test(*self.current_test)

            # self.repeat_timer = threading.Timer(self.current_test[0]*self.current_test[2]*10,
            #                                     self.process_test, args=self.current_test)
            # self.repeat_timer.daemon = True
            # self.repeat_timer.start()
        self.repaint()



    @gui_event
    def save(self):
        """
        Select save file location for test results (csv) and then save them there

        """

        fileName, filtr = QtWidgets.QFileDialog.getSaveFileName(self,
                "Where should we save these results?",
                prefs.get('DATADIR'),
                "CSV files (*.csv)", "")

        # make and save results df
        try:
            res_df = pd.DataFrame.from_records(self.results,
                                               columns=['rate', 'payload_size', 'message_size', 'n_messages', 'confirm',
                                                        'n_pilots', 'mean_delay', 'drop_rate',
                                                        'actual_rate', 'send_jitter', 'delay_jitter'])

            res_df.to_csv(fileName)
            reply = QtWidgets.QMessageBox.information(self,
                                                  "Results saved!", "Results saved to {}".format(fileName))

        except Exception as e:
            reply = QtWidgets.QMessageBox.critical(self, "Error saving",
                                               "Error while saving your results:\n{}".format(e))




    def register_msg(self, value):
        """
        Receive message from pilot, stash timestamp, number and pilot


        Args:
            value (dict): Value should contain

                * Pilot
                * Timestamp
                * Message number
                * Payload
        """
        # have to iterate over contents to get true size,
        # and then add size of container itself.
        # payload size is distinct from the serialized message size, this is the end size
        # as it ends up on the disk of the receiver
        # pdb.set_trace()
        # payload_size = np.sum([sys.getsizeof(v) for k, v in value.items()]) + sys.getsizeof(value)
        if 'test_end' in value.keys():
            self.finished_pilots.append(value['pilot'])

            if len(self.finished_pilots) == len(self.test_pilots):
                self.process_test(value['rate'], value['n_msg'], value['confirm'])

            return

        payload_size = value['payload_size']




        #payload_size = np.frombuffer(base64.b64decode(value['payload']),dtype=np.bool).nbytes

        self.messages.append((value['pilot'],
                              int(value['n_msg']),
                              value['timestamp'],
                              datetime.datetime.now().isoformat(),
                              payload_size,
                              value['message_size']))

        msgs_rcvd = next(self.msg_counter)
        if msgs_rcvd % float(round(self.n_messages_test/100.0)) < 1.0:
             self.update_pbar(msgs_rcvd+1)



    @gui_event
    def update_pbar(self, val):
        self.this_pbar.setValue(val+1)



    def validate_list(self):
        """
        Checks that the entries in :py:attr:`Bandwidth_Test.rates` and :py:attr:`Bandwidth_Test.payloads` are well formed.

        ie. that they are of the form 'integer, integer, integer'...

        pops a window that warns about ill formed entry and clears line edit if badly formed

        If the list validates, stored as either :py:attr:`Bandwidth_Test.rate_list` or :py:attr:`Bandwidth_Test.payload_list`


        """
        # pdb.set_trace()
        sender = self.sender()

        text = sender.text()

        # user doesn't have to add open/close brackets in input, make sure
        if not text.startswith('['):
            text = '[ ' + text
        if not text.endswith(']'):
            text = text + ' ]'

        # validate form of string
        try:
            a_list = ast.literal_eval(text)
        except SyntaxError:
            warning_msg = QtWidgets.QMessageBox(QtWidgets.QMessageBox.Warning,
                                            "Improperly formatted list!",
                                            "The input received wasn't a properly formatted list of integers. Make sure your input is of the form '1, 2, 3' or '[ 1, 2, 3 ]'\ninstead got : {}".format(text))
            sender.setText('')
            warning_msg.exec_()

            return

        # validate integers
        for i in a_list:
            if not isinstance (i, int):
                warning_msg = QtWidgets.QMessageBox(QtWidgets.QMessageBox.Warning,
                                                "Improperly formatted list!",
                                                "The input received wasn't a properly formatted list of integers. Make sure your input is of the form '1, 2, 3' or '[ 1, 2, 3 ]'\ninstead got : {}".format(
                                                    text))
                sender.setText('')
                warning_msg.exec_()

                return

        # if passes our validation, set list
        if sender.objectName() == 'rates':
            self.rate_list = a_list
        elif sender.objectName() == 'payloads':
            self.payload_list = a_list
        else:
            Warning('Not sure what list this is, object name is: {}'.format(sender.objectName()))











class Calibrate_Water(QtWidgets.QDialog):
    """
    A window to calibrate the volume of water dispensed per ms.
    """
    def __init__(self, pilots):
        """
        Args:
            pilots (:py:attr:`.Terminal.pilots`): A dictionary of pilots
            message_fn (:py:meth:`.Net_Node.send`): The method the Terminal uses to send messages via its net node.
        """
        super(Calibrate_Water, self).__init__()

        self.pilots = pilots
        self.pilot_widgets = {}

        self.init_ui()

    def init_ui(self):
        self.layout = QtWidgets.QVBoxLayout()

        # Container Widget
        self.container = QtWidgets.QWidget()
        # Layout of Container Widget
        self.container_layout = QtWidgets.QVBoxLayout(self)

        self.container.setLayout(self.container_layout)


        screen_geom = QtWidgets.QDesktopWidget().availableGeometry()
        # get max pixel value for each subwidget
        widget_height = np.floor(screen_geom.height()-50/float(len(self.pilots)))


        for p in self.pilots:
            self.pilot_widgets[p] = Pilot_Ports(p)
            self.pilot_widgets[p].setMaximumHeight(widget_height)
            self.pilot_widgets[p].setMaximumWidth(screen_geom.width())
            self.pilot_widgets[p].setSizePolicy(QtWidgets.QSizePolicy.Maximum, QtWidgets.QSizePolicy.Maximum)
            self.container_layout.addWidget(self.pilot_widgets[p])

        # Scroll Area Properties
        self.scroll = QtWidgets.QScrollArea()
        self.scroll.setWidgetResizable(False)
        self.scroll.setWidget(self.container)
        self.layout.addWidget(self.scroll)

        # ok/cancel buttons
        buttonBox = QtWidgets.QDialogButtonBox(QtWidgets.QDialogButtonBox.Ok | QtWidgets.QDialogButtonBox.Cancel)
        buttonBox.accepted.connect(self.accept)
        buttonBox.rejected.connect(self.reject)
        self.layout.addWidget(buttonBox)



        self.setLayout(self.layout)

        # prevent from expanding
        # set max size to screen size

        self.setMaximumHeight(screen_geom.height())
        self.setMaximumWidth(screen_geom.width())
        self.setSizePolicy(QtWidgets.QSizePolicy.Maximum, QtWidgets.QSizePolicy.Maximum)

        self.scrollArea = QtWidgets.QScrollArea(self)
        self.scrollArea.setWidgetResizable(True)



class Pilot_Ports(QtWidgets.QWidget):
    """
    Created by :class:`.Calibrate_Water`, Each pilot's ports and buttons to control repeated release.
    """

    def __init__(self, pilot, n_clicks=1000, click_dur=30):
        """
        Args:
            pilot (str): name of pilot to calibrate
            n_clicks (int): number of times to open the port during calibration
            click_dur (int): how long to open the port (in ms)
        """
        super(Pilot_Ports, self).__init__()

        self.pilot = pilot

        # when starting, stash the duration sent to the pi in case it's changed during.
        self.open_params = {}

        # store volumes per dispense here.
        self.volumes = {}

        self.listens = {
            'CAL_PROGRESS': self.l_progress
        }

        self.node = Net_Node(id="Cal_{}".format(self.pilot),
                             upstream="T",
                             port=prefs.get('MSGPORT'),
                             listens=self.listens)

        self.init_ui()

    def init_ui(self):
        """
        Init the layout for one pilot's ports:

        * pilot name
        * port buttons
        * 3 times and vol dispersed

        :return:
        """

        layout = QtWidgets.QHBoxLayout()
        pilot_lab = QtWidgets.QLabel(self.pilot)
        pilot_font = QtWidgets.QFont()
        pilot_font.setBold(True)
        pilot_font.setPointSize(14)
        pilot_lab.setFont(pilot_font)
        pilot_lab.setStyleSheet('border: 1px solid black')
        layout.addWidget(pilot_lab)

        # make param setting boxes
        param_layout = QtWidgets.QFormLayout()
        self.n_clicks = QtWidgets.QLineEdit(str(1000))
        self.n_clicks.setSizePolicy(QtWidgets.QSizePolicy.Fixed,QtWidgets.QSizePolicy.Fixed)
        self.n_clicks.setValidator(QtGui.QIntValidator())
        self.interclick_interval = QtWidgets.QLineEdit(str(50))
        self.interclick_interval.setSizePolicy(QtWidgets.QSizePolicy.Fixed,QtWidgets.QSizePolicy.Fixed)
        self.interclick_interval.setValidator(QtGui.QIntValidator())

        param_layout.addRow("n clicks", self.n_clicks)
        param_layout.addRow("interclick (ms)", self.interclick_interval)

        layout.addLayout(param_layout)

        # buttons and fields for each port

        #button_layout = QtWidgets.QVBoxLayout()
        vol_layout = QtWidgets.QGridLayout()

        self.dur_boxes = {}
        self.vol_boxes = {}
        self.pbars = {}
        self.flowrates = {}

        for i, port in enumerate(['L', 'C', 'R']):
            # init empty dict to store volumes and params later
            self.volumes[port] = {}

            # button to start calibration
            port_button = QtWidgets.QPushButton(port)
            port_button.setObjectName(port)
            port_button.clicked.connect(self.start_calibration)
            vol_layout.addWidget(port_button, i, 0)

            # set click duration
            dur_label = QtWidgets.QLabel("Click dur (ms)")
            self.dur_boxes[port] = QtWidgets.QLineEdit(str(20))
            self.dur_boxes[port].setSizePolicy(QtWidgets.QSizePolicy.Fixed, QtWidgets.QSizePolicy.Fixed)
            self.dur_boxes[port].setValidator(QtGui.QIntValidator())
            vol_layout.addWidget(dur_label, i, 1)
            vol_layout.addWidget(self.dur_boxes[port], i, 2)

            # Divider
            divider = QtWidgets.QFrame()
            divider.setFrameShape(QtWidgets.QFrame.VLine)
            vol_layout.addWidget(divider, i, 3)

            # input dispensed volume
            vol_label = QtWidgets.QLabel("Dispensed volume (mL)")
            self.vol_boxes[port] = QtWidgets.QLineEdit()
            self.vol_boxes[port].setSizePolicy(QtWidgets.QSizePolicy.Fixed, QtWidgets.QSizePolicy.Fixed)
            self.vol_boxes[port].setObjectName(port)
            self.vol_boxes[port].setValidator(QtGui.QDoubleValidator())
            self.vol_boxes[port].textEdited.connect(self.update_volumes)
            vol_layout.addWidget(vol_label, i, 4)
            vol_layout.addWidget(self.vol_boxes[port], i, 5)

            self.pbars[port] = QtWidgets.QProgressBar()
            vol_layout.addWidget(self.pbars[port], i, 6)

            # display flow rate

            #self.flowrates[port] = QtWidgets.QLabel('?uL/ms')
            #self.flowrates[port].setSizePolicy(QtWidgets.QSizePolicy.Fixed, QtWidgets.QSizePolicy.Fixed)
            #vol_layout.addWidget(self.flowrates[port], i, 7)

        layout.addLayout(vol_layout)


        self.setLayout(layout)




    def update_volumes(self):
        """
        Store the result of a volume calibration test in :attr:`~Pilot_Ports.volumes`
        """
        port = self.sender().objectName()

        if port in self.open_params.keys():
            open_dur = self.open_params[port]['dur']
            n_clicks = self.open_params[port]['n_clicks']
            click_iti = self.open_params[port]['click_iti']
        else:
            Warning('Volume can only be updated after a calibration has been run')
            return

        vol = float(self.vol_boxes[port].text())

        self.volumes[port][open_dur] = {
            'vol': vol,
            'n_clicks': n_clicks,
            'click_iti': click_iti,
            'timestamp': datetime.datetime.now().isoformat()
        }

        # set flowrate label
        #flowrate = ((vol * 1000.0) / n_clicks) / open_dur
        #frame_geom = self.flowrates[port].frameGeometry()
        #self.flowrates[port].setMaximumHeight(frame_geom.height())


        #self.flowrates[port].setText("{} uL/ms".format(flowrate))

    def start_calibration(self):
        """
        Send the calibration test parameters to the :class:`.Pilot`

        Sends a message with a ``'CALIBRATE_PORT'`` key, which is handled by
        :meth:`.Pilot.l_cal_port`
        """
        port = self.sender().objectName()

        # stash params at the time of starting calibration
        self.open_params[port] = {
            'dur':int(self.dur_boxes[port].text()),
            'n_clicks': int(self.n_clicks.text()),
            'click_iti': int(self.interclick_interval.text())
        }

        self.pbars[port].setMaximum(self.open_params[port]['n_clicks'])
        self.pbars[port].setValue(0)

        msg = self.open_params[port]
        msg.update({'port':port})

        self.node.send(to=self.pilot, key="CALIBRATE_PORT",
                       value=msg)

    @gui_event
    def l_progress(self, value):
        """
        Value should contain

        * Pilot
        * Port
        * Current Click (click_num)

        :param value:
        :return:
        """
        self.pbars[value['port']].setValue(int(value['click_num']))





class Reassign(QtWidgets.QDialog):
    """
    A dialog that lets subjects be batch reassigned to new protocols or steps.
    """
    def __init__(self, subjects, protocols):
        """
        Args:
            subjects (dict): A dictionary that contains each subject's protocol and step, ie.::

                    {'subject_id':['protocol_name', step_int], ... }

            protocols (list): list of protocol files in the `prefs.get('PROTOCOLDIR')`.
                Not entirely sure why we don't just list them ourselves here.
        """
        super(Reassign, self).__init__()

        self.subjects = subjects
        self.protocols = protocols
        self.protocol_dir = prefs.get('PROTOCOLDIR')
        self.init_ui()

    def init_ui(self):
        """
        Initializes graphical elements.

        Makes a row for each subject where its protocol and step can be changed.
        """
        self.grid = QtWidgets.QGridLayout()

        self.subject_objects = {}

        for i, (subject, protocol) in zip(range(len(self.subjects)), self.subjects.items()):
            subject_name = copy.deepcopy(subject)
            step = protocol[1]
            protocol = protocol[0]

            # subject label
            subject_lab = QtWidgets.QLabel(subject)

            self.subject_objects[subject] = [QtWidgets.QComboBox(), QtWidgets.QComboBox()]
            protocol_box = self.subject_objects[subject][0]
            protocol_box.setObjectName(subject_name)
            protocol_box.insertItems(0, self.protocols)
            # set current item if subject has matching protocol
            protocol_bool = [protocol == p for p in self.protocols]
            if any(protocol_bool):
                protocol_ind = np.where(protocol_bool)[0][0]
                protocol_box.setCurrentIndex(protocol_ind)
            protocol_box.currentIndexChanged.connect(self.set_protocol)

            step_box = self.subject_objects[subject][1]
            step_box.setObjectName(subject_name)

            self.populate_steps(subject_name)

            step_box.setCurrentIndex(step)
            step_box.currentIndexChanged.connect(self.set_step)

            # add to layout
            self.grid.addWidget(subject_lab, i%25, 0+(np.floor(i/25))*3)
            self.grid.addWidget(protocol_box, i%25, 1+(np.floor(i/25))*3)
            self.grid.addWidget(step_box, i%25, 2+(np.floor(i/25))*3)



        buttonBox = QtWidgets.QDialogButtonBox(QtWidgets.QDialogButtonBox.Ok | QtWidgets.QDialogButtonBox.Cancel)
        buttonBox.accepted.connect(self.accept)
        buttonBox.rejected.connect(self.reject)
        main_layout = QtWidgets.QVBoxLayout()
        main_layout.addLayout(self.grid)
        main_layout.addWidget(buttonBox)

        self.setLayout(main_layout)

    def populate_steps(self, subject):
        """
        When a protocol is selected, populate the selection box with the steps that can be chosen.

        Args:
            subject (str): ID of subject whose steps are being populated
        """
        protocol_box = self.subject_objects[subject][0]
        step_box = self.subject_objects[subject][1]

        while step_box.count():
            step_box.removeItem(0)

        # Load the protocol and parse its steps
        protocol_str = protocol_box.currentText()
        protocol_file = os.path.join(self.protocol_dir, protocol_str + '.json')
        with open(protocol_file) as protocol_file_open:
            protocol = json.load(protocol_file_open)

        step_list = []
        for i, s in enumerate(protocol):
            step_list.append(s['step_name'])

        step_box.insertItems(0, step_list)

    def set_protocol(self):
        """
        When the protocol is changed, stash that and call :py:meth:`.Reassign.populate_steps` .
        Returns:

        """
        subject = self.sender().objectName()
        protocol_box = self.subject_objects[subject][0]
        step_box = self.subject_objects[subject][1]

        self.subjects[subject][0] = protocol_box.currentText()
        self.subjects[subject][1] = 0

        self.populate_steps(subject)


    def set_step(self):
        """
        When the step is changed, stash that.
        """
        subject = self.sender().objectName()
        protocol_box = self.subject_objects[subject][0]
        step_box = self.subject_objects[subject][1]

        self.subjects[subject][1] = step_box.currentIndex()





class Weights(QtWidgets.QTableWidget):
    """
    A table for viewing and editing the most recent subject weights.
    """
    def __init__(self, subject_weights, subjects):
        """
        Args:
            subject_weights (list): a list of weights of the format returned by
                :py:meth:`.Subject.get_weight(baseline=True)`.
            subjects (dict): the Terminal's :py:attr:`.Terminal.subjects` dictionary of :class:`.Subject` objects.
        """
        super(Weights, self).__init__()

        self.subject_weights = subject_weights
        self.subjects = subjects # subject objects from terminal

        self.colnames = odict()
        self.colnames['subject'] = "Subject"
        self.colnames['date'] = "Date"
        self.colnames['baseline_mass'] = "Baseline"
        self.colnames['minimum_mass'] = "Minimum"
        self.colnames['start'] = 'Starting Mass'
        self.colnames['stop'] = 'Stopping Mass'

        self.setSizePolicy(QtWidgets.QSizePolicy.Expanding, QtWidgets.QSizePolicy.Expanding)

        self.init_ui()

        self.cellChanged.connect(self.set_weight)
        self.changed_cells = [] # if we change cells, store the row, column and value so terminal can update


    def init_ui(self):
        """
        Initialized graphical elements. Literally just filling a table.
        """
        # set shape (rows by cols
        self.shape = (len(self.subject_weights), len(self.colnames.keys()))
        self.setRowCount(self.shape[0])
        self.setColumnCount(self.shape[1])


        for row in range(self.shape[0]):
            for j, col in enumerate(self.colnames.keys()):
                try:
                    if col == "date":
                        format_date = datetime.datetime.strptime(self.subject_weights[row][col], '%y%m%d-%H%M%S')
                        format_date = format_date.strftime('%b %d')
                        item = QtWidgets.QTableWidgetItem(format_date)
                    elif col == "stop":
                        stop_wt = str(self.subject_weights[row][col])
                        minimum = float(self.subject_weights[row]['minimum_mass'])
                        item = QtWidgets.QTableWidgetItem(stop_wt)
                        if float(stop_wt) < minimum:
                            item.setBackground(QtWidgets.QColor(255,0,0))

                    else:
                        item = QtWidgets.QTableWidgetItem(str(self.subject_weights[row][col]))
                except:
                    item = QtWidgets.QTableWidgetItem(str(self.subject_weights[row][col]))
                self.setItem(row, j, item)

        # make headers
        self.setHorizontalHeaderLabels(list(self.colnames.values()))
        self.resizeColumnsToContents()
        self.updateGeometry()
        self.adjustSize()
        self.sortItems(0)


    def set_weight(self, row, column):
        """
        Updates the most recent weights in :attr:`.gui.Weights.subjects` objects.

        Note:
            Only the daily weight measurements can be changed this way - not subject name, baseline weight, etc.

        Args:
            row (int): row of table
            column (int): column of table
        """

        if column > 3: # if this is one of the daily weights
            new_val = self.item(row, column).text()
            try:
                new_val = float(new_val)
            except ValueError:
                ValueError("New value must be able to be coerced to a float! input: {}".format(new_val))
                return

            # get subject, date and column name
            subject_name = self.item(row, 0).text()
            date = self.subject_weights[row]['date']
            column_name = self.colnames.keys()[column] # recall colnames is an ordered dictionary
            self.subjects[subject_name].set_weight(date, column_name, new_val)


#####################################################
# Custom Autopilot Qt Style
#
# class Autopilot_Style(QtGui.QPlastiqueStyle):
#
#     def __init__(self):
#         super(Autopilot_Style, self).__init__()

class Psychometric(QtGui.QDialog):
    """
    A Dialog to select subjects, steps, and variables to use in a psychometric curve plot.

    See :meth:`.Terminal.plot_psychometric`

    Args:
        subjects_protocols (dict): The Terminals :attr:`.Terminal.subjects_protocols` dict

    Attributes:
        plot_params (list): A list of tuples, each consisting of (subject_id, step, variable) to be given to :func:`.viz.plot_psychometric`
    """

    def __init__(self, subjects_protocols):
        super(Psychometric, self).__init__()

        self.subjects = subjects_protocols
        # self.protocols = protocols
        # self.protocol_dir = prefs.get('PROTOCOLDIR')
        self.subject_objects = {}

        self.init_ui()


    def init_ui(self):
        self.grid = QtGui.QGridLayout()

        # top row just has checkbox for select all
        check_all = QtGui.QCheckBox()
        check_all.stateChanged.connect(self.check_all)

        self.grid.addWidget(check_all, 0,0)
        self.grid.addWidget(QtGui.QLabel('Check All'), 0, 1)

        # identical to Reassign, above
        for i, (subject, protocol) in zip(xrange(len(self.subjects)), self.subjects.items()):
            subject_name = copy.deepcopy(subject)
            step = protocol[1]

            # container for each subject's GUI object
            # checkbox, step, variable
            self.subject_objects[subject] = [QtGui.QCheckBox(),  QtGui.QComboBox(), QtGui.QComboBox(), QtGui.QLineEdit()]

            # include checkbox
            checkbox = self.subject_objects[subject][0]
            checkbox.setObjectName(subject_name)
            # checkbox.stateChanged.connect(self.select_subject)
            # self.checks.append(this_checkbox)

            # subject label
            subject_lab = QtGui.QLabel(subject_name)

            # protocol_box = self.subject_objects[subject][0]
            # protocol_box.setObjectName(subject_name)
            # protocol_box.insertItems(0, self.protocols)
            # # set current item if subject has matching protocol
            # protocol_bool = [protocol == p for p in self.protocols]
            # if any(protocol_bool):
            #     protocol_ind = np.where(protocol_bool)[0][0]
            #     protocol_box.setCurrentIndex(protocol_ind)
            # protocol_box.currentIndexChanged.connect(self.set_protocol)
            self.populate_steps(subject_name)
            step_box = self.subject_objects[subject][1]
            step_box.setObjectName(subject_name)
            step_box.currentIndexChanged.connect(self.populate_variables)



            # variable box
            var_box = self.subject_objects[subject][2]
            var_box.setObjectName(subject_name)

            # n most recent trials
            n_trials_box = self.subject_objects[subject][3]
            # verify that an int is given
            n_trials_box.setValidator(QtGui.QIntValidator())
            n_trials_box.setText("-1")

            # set index of current step to populate variables
            step_box.setCurrentIndex(step)

            # add layout
            self.grid.addWidget(checkbox, i+1, 0)
            self.grid.addWidget(subject_lab, i+1, 1)
            self.grid.addWidget(step_box, i+1, 2)
            self.grid.addWidget(var_box, i+1, 3)
            self.grid.addWidget(n_trials_box, i+1, 4)

        # finish layout
        buttonBox = QtGui.QDialogButtonBox(QtGui.QDialogButtonBox.Ok | QtGui.QDialogButtonBox.Cancel)
        buttonBox.accepted.connect(self.accept)
        buttonBox.rejected.connect(self.reject)
        main_layout = QtGui.QVBoxLayout()
        main_layout.addLayout(self.grid)
        main_layout.addWidget(buttonBox)

        self.setLayout(main_layout)





    def populate_steps(self, subject):
        """
        When a protocol is selected, populate the selection box with the steps that can be chosen.

        Args:
            subject (str): ID of subject whose steps are being populated
        """
        # protocol_str = self.subjects[subject][0]
        step_box = self.subject_objects[subject][1]

        while step_box.count():
            step_box.removeItem(0)

        # open the subject file and use 'current' to get step names
        asub = Subject(subject)

        step_list = []
        for s in asub.current:
            step_list.append(s['step_name'])

        step_box.insertItems(0, step_list)

    def populate_variables(self):
        """
        Fill selection boxes with step and variable names
        """
        # get step number from step box

        subject = self.sender().objectName()
        step_ind = self.subject_objects[subject][1].currentIndex()

        # the variables box
        var_box = self.subject_objects[subject][2]
        while var_box.count():
            var_box.removeItem(0)

        # open the subjet's file and get a description of the data for this
        this_subject = Subject(subject)
        step_data = this_subject.get_trial_data(step=step_ind, what="variables")
        # should only have one step, so denest
        step_data = step_data[step_data.keys()[0]]

        # iterate through variables, only keeping numerics
        add_vars = []
        for col_name, col_type in step_data.items():
            if issubclass(col_type.dtype.type, np.integer) or issubclass(col_type.dtype.type, np.floating):
                add_vars.append(col_name)

        var_box.insertItems(0, add_vars)



    def check_all(self):
        """
        Toggle all checkboxes on or off
        """
        # check states to know if we're toggling everything on or off
        check_states = [objs[0].checkState() for objs in self.subject_objects.values()]

        toggle_on = True
        if all(check_states):
            toggle_on = False


        for objs in self.subject_objects.values():
            if toggle_on:
                objs[0].setCheckState(True)
            else:
                objs[0].setCheckState(False)

    @property
    def plot_params(self):
        """
        Generate parameters for plot to be passed to :func:`.viz.plot_psychometric`

        Returns:
            tuple: (subject_name, step_name, x_var_name, n_trials_back)
        """
        _plot_params = []

        for sub_name, objs in self.subject_objects.items():
            if objs[0].checkState():
                _plot_params.append((
                    sub_name,
                    objs[1].currentText(),
                    objs[2].currentText(),
                    int(objs[3].text())
                ))
        return _plot_params







def pop_dialog(message, msg_type="info", details="", buttons=['Ok']):
    """Convenience function to pop a :class:`.QtGui.QDialog window to display a message.

    Args:
        details:
        message (str): message to be displayed
        msg_type (str): "info" (default), "question", "warning", or "error" to use :meth:`.QtGui.QMessageBox.information`, :meth:`.QtGui.QMessageBox.question`, :meth:`.QtGui.QMessageBox.warning`, or :meth:`.QtGui.QMessageBox.error`, respectively
        buttons (list): A list specifying which :class:`.QtGui.QMessageBox.StandardButton` s to display. Use a string matching the button name, eg. "Ok" gives :class:`.QtGui.QMessageBox.Ok`


    Returns:
        result (bool, str): The result of the dialog. If Ok/Cancel, boolean True/False, otherwise a string matching the button type
    """

    msgBox = QtGui.QMessageBox()

    # set text
    msgBox.setText(message)
    if details:
        msgBox.setInformativeText(details)

    # add buttons
    button_objs = [getattr(QtGui.QMessageBox, button) for button in buttons]
    # bitwise or to add them to the dialog box
    # https://www.geeksforgeeks.org/python-bitwise-or-among-list-elements/
    bitwise_buttons = reduce(ior, button_objs)
    msgBox.setStandardButtons(bitwise_buttons)

    if 'Ok' in buttons:
        msgBox.setDefaultButton(QtGui.QMessageBox.Ok)

    icon = None
    if msg_type == "info":
        icon = QtGui.QMessageBox.Information
    elif msg_type == "question" or msg_type.startswith('q'):
        icon = QtGui.QMessageBox.Question
    elif msg_type == "warning":
        icon = QtGui.QMessageBox.Warning
    elif msg_type == "error":
        icon = QtGui.QMessageBox.Critical

    if icon:
        msgBox.setIcon(icon)

    ret = msgBox.exec_()

    # pdb.set_trace()

    # get message box name
    # for but in QtGui.QMessageBox.StandardButton

    for but in button_objs:
        print(but.name)
        if ret == but:
            ret = but.name

    if ret in ("Ok", "Yes"):
        ret = True
    elif ret in ('Cancel', 'No'):
        ret = False

    return ret


















###############
# don't remove these - will be used to replace Protocol Wizard eventually

###################################3
# Parameter setting widgets
######################################
#
# class Parameters(QtWidgets.QWidget):
#     """
#     A :class:`QtWidgets.QWidget` used to display and edit task parameters.
#
#     This class is typically instantiated by :class:`Protocol_Parameters`
#     as a display window for a single step's parameters.
#
#     Attributes:
#         param_layout (:class:`QtWidgets.QFormLayout`): Holds param tags and values
#         param_changes (dict): Stores any changes made to protocol parameters,
#             used to update the protocol stored in the :class:`~.subject.Subject` object.
#     """
#     # Superclass to embed wherever needed
#     # Subclasses will implement use as standalong dialog and as step selector
#     # Reads and edits tasks parameters from a subject's protocol
#     def __init__(self, params=None, stash_changes=False):
#         """
#         Args:
#             params (str, collections.OrderedDict): If a string, the name of a task in :py:data:`.tasks.TASK_LIST`
#
#                 If an odict, an odict of the form used by
#                 :py:attr:`.Task.PARAMS` (see :py:attr:`.Nafc.PARAMS` for an example).
#
#                 we use an OrderedDict to preserve the order of some parameters that should appear together
#
#                 its general structure is::
#
#                     {'parameter_key': {'tag':'Human Readable Name',
#                                        'type':'param_type'}}
#
#                 while some parameter types have extra items, eg.::
#
#                     {'list_param': {'tag':'Select from a List of Parameters',
#                                     'type': 'list',
#                                     'values': {'First Option':0, 'Second Option':1}}
#
#                 where k:v pairs are still used with lists to allow parameter values (0, 1) be human readable.
#
#                 The available types include:
#                 - **int** - integer
#                 - **bool** - boolean boolbox
#                 - **list** - a list of `values` to choose from
#                 - **sounds** - a :class:`Sound_Widget` that allows sounds to be defined.
#
#             stash_changes (bool): Should changes to parameters be stored in :py:attr:`Parameters.param_changes` ?
#         """
#         super(Parameters, self).__init__()
#
#         # We're just a simple label and a populateable form layout
#         self.layout = QtWidgets.QVBoxLayout()
#         self.setLayout(self.layout)
#
#         label = QtWidgets.QLabel("Parameters")
#         label.setFixedHeight(40)
#
#         self.param_layout = QtWidgets.QFormLayout()
#
#         self.layout.addWidget(label)
#         self.layout.addLayout(self.param_layout)
#
#         # sometimes we only are interested in the changes - like editing params
#         # when that's the case, we keep a log of it
#         self.stash_changes = stash_changes
#         if self.stash_changes:
#             self.param_changes = {}
#
#
#         # If we were initialized with params, populate them now
#         self.params = None
#         if params:
#             self.populate_params(params)
#
#     def populate_params(self, params):
#         """
#         Calls :py:meth:`clear_layout` and then creates widgets to edit parameter values.
#
#         Args:
#             params (str, collections.OrderedDict): see `params` in the class instantiation arguments.
#         """
#         # We want to hang on to the protocol and step
#         # because they are direct references to the subject file,
#         # but we don't need to have them passed every time
#
#         self.clear_layout(self.param_layout)
#
#         if isinstance(params, basestring):
#             # we are filling an empty parameter set
#             self.params = {}
#             task_type = params
#         else:
#             # we are populating an existing parameter set (ie. the fields already have values)
#             self.params = params
#             task_type = params['task_type']
#
#         self.param_layout.addRow("Task Type:", QtWidgets.QLabel(task_type))
#
#         # we need to load the task class to get the types of our parameters,
#         self.task_params = copy.deepcopy(tasks.TASK_LIST[task_type].PARAMS)
#
#         # Make parameter widgets depending on type and populate with current values
#         for k, v in self.task_params.items():
#             if v['type'] == 'int' or v['type'] == 'str':
#                 rowtag = QtWidgets.QLabel(v['tag'])
#                 input_widget = QtWidgets.QLineEdit()
#                 input_widget.setObjectName(k)
#                 if v['type'] == 'int':
#                     input_widget.setValidator(QtGui.QIntValidator())
#                 input_widget.textEdited.connect(self.set_param)
#                 if k in self.params.keys():
#                     input_widget.setText(self.params[k])
#                 self.param_layout.addRow(rowtag,input_widget)
#             elif v['type'] == 'bool':
#                 rowtag = QtWidgets.QLabel(v['tag'])
#                 input_widget = QtWidgets.QCheckBox()
#                 input_widget.setObjectName(k)
#                 input_widget.stateChanged.connect(self.set_param)
#                 if k in self.params.keys():
#                     input_widget.setChecked(self.params[k])
#                 self.param_layout.addRow(rowtag, input_widget)
#             elif v['type'] == 'list':
#                 rowtag = QtWidgets.QLabel(v['tag'])
#                 input_widget = QtWidgets.QListWidget()
#                 input_widget.setObjectName(k)
#                 input_widget.insertItems(0, sorted(v['values'], key=v['values'].get))
#                 input_widget.itemSelectionChanged.connect(self.set_param)
#                 if k in self.params.keys():
#                     select_item = input_widget.item(self.params[k])
#                     input_widget.setCurrentItem(select_item)
#                 self.param_layout.addRow(rowtag, input_widget)
#             elif v['type'] == 'sounds':
#                 self.sound_widget = Sound_Widget()
#                 self.sound_widget.setObjectName(k)
#                 self.sound_widget.pass_set_param_function(self.set_sounds)
#                 self.param_layout.addRow(self.sound_widget)
#                 if k in self.params.keys():
#                     self.sound_widget.populate_lists(self.params[k]['sounds'])
#             elif v['type'] == 'label':
#                 # This is a .json label not for display
#                 pass
#
#     def clear_layout(self, layout=None):
#         """
#         Clears widgets from current layout
#
#         Args:
#             layout (:class:`QtWidgets.QLayout`): optional. if `None`, clears `param_layout`,
#             otherwise clears the passed layout.
#         """
#         if not layout:
#             layout = self.param_layout
#         while layout.count():
#             child = layout.takeAt(0)
#             if child.widget():
#                 child.widget().deleteLater()
#
#     def set_param(self):
#         """
#         Callback function connected to the signal each widget uses to signal it has changed.
#
#         Identifies the param that was changed, gets the current value, updates `self.param` and
#         `self.param_changes` if `stash_changes` is True.
#         """
#         # A param was changed in the window, update our values here and in the subject object
#         sender = self.sender()
#         param_name = sender.objectName()
#         sender_type = self.task_params[param_name]['type']
#
#         if sender_type == 'int' or sender_type == 'str':
#             new_val = sender.text()
#         elif sender_type == 'bool':
#             new_val = sender.isChecked()
#         elif sender_type == 'list':
#             list_text = sender.currentItem().text()
#             new_val = self.task_params[param_name]['values'][list_text]
#         elif sender_type == 'sounds':
#             new_val = self.sound_widget.sound_dict
#
#         self.params[param_name] = new_val
#         if self.stash_changes:
#             self.param_changes[param_name] = new_val
#
#     def set_sounds(self):
#         """
#         Stores parameters that define sounds.
#
#         Sound parameters work a bit differently, speficically we have to retrieve
#         :py:attr:`.Sound_Widget.sound_dict`.
#         """
#         # Have to handle sounds slightly differently
#         # because the sound widget updates its own parameters
#         self.params[self.step]['sounds'] = self.sound_widget.sound_dict

#
# class Protocol_Parameters(QtWidgets.QWidget):
#     """
#     Allows the creation of multi-step protocols.
#
#     Composed of three windows:
#     - **left**: possible task types from :py:data:`.tasks.TASK_LIST`
#     - **center**: current steps in task
#     - **right**: :class:`.Parameters` for currently selected step.
#
#     Attributes:
#         protocol (dict)
#     """
#
#     def __init__(self, protocol, step, protocol_name=None):
#         """
#         Args:
#             protocol:
#             step:
#             protocol_name:
#         """
#         super(Protocol_Parameters, self).__init__()
#
#         self.protocol = protocol
#         self.step = step
#
#         # We're just a Parameters window with a combobox that lets us change step
#         self.layout = QtWidgets.QVBoxLayout()
#         self.setLayout(self.layout)
#
#         if protocol_name:
#             label = QtWidgets.QLabel(protocol_name)
#         else:
#             label = QtWidgets.QLabel('Protocol Parameters')
#
#         label.setFixedHeight(20)
#
#         # Make a combobox, we'll populate it in a second.
#         self.step_selection = QtWidgets.QComboBox()
#         self.step_selection.currentIndexChanged.connect(self.step_changed)
#
#         # And the rest of our body is the params window
#         self.params_widget = Parameters(stash_changes=True)
#         self.step_changes = []
#
#         # Add everything to the layout
#         self.layout.addWidget(label)
#         self.layout.addWidget(self.step_selection)
#         self.layout.addWidget(self.params_widget)
#
#         # and populate
#         self.populate_protocol(self.protocol, self.step)
#
#
#     def populate_protocol(self, protocol, step=0):
#         """
#         Args:
#             protocol:
#             step:
#         """
#         # clean up first
#         self.clear()
#
#         # store in case things have changed since init
#         self.protocol = protocol
#         self.step = step
#
#         if isinstance(self.protocol, basestring):
#             # If we were passed a string, we're being passed a path to a protocol
#             with open(self.protocol, 'r') as protocol_file:
#                 self.protocol = json.load(protocol_file)
#
#         # Get step list and a dict to convert names back to ints
#         self.step_list = []
#         self.step_ind  = {}
#         for i, s in enumerate(self.protocol):
#             self.step_list.append(s['step_name'])
#             self.step_ind[s['step_name']] = i
#         # fill step_changes with empty dicts to be able to assign later
#         self.step_changes = [{} for i in range(len(self.protocol))]
#
#
#         # Add steps to combobox
#         # disconnect indexChanged trigger first so we don't fire a billion times
#         self.step_selection.currentIndexChanged.disconnect(self.step_changed)
#         self.step_selection.insertItems(0, self.step_list)
#         self.step_selection.currentIndexChanged.connect(self.step_changed)
#
#         # setting the current index should trigger the params window to refresh
#         self.step_selection.setCurrentIndex(self.step)
#         self.params_widget.populate_params(self.protocol[self.step])
#
#
#     def clear(self):
#         while self.step_selection.count():
#             self.step_selection.removeItem(0)
#
#         self.params_widget.clear_layout()
#
#     def step_changed(self):
#         # save any changes to last step
#         if self.params_widget.params:
#             self.protocol[self.step] = self.params_widget.params
#         if self.params_widget.stash_changes:
#             self.step_changes[self.step].update(self.params_widget.param_changes)
#
#         # the step was changed! Change our parameters here and update the subject object
#         self.step = self.step_selection.currentIndex()
#
#         self.params_widget.populate_params(self.protocol[self.step])
#
#
# class Protocol_Parameters_Dialogue(QtWidgets.QDialog):
#     def __init__(self, protocol, step):
#         """
#         Args:
#             protocol:
#             step:
#         """
#         super(Protocol_Parameters_Dialogue, self).__init__()
#
#         # Dialogue wrapper for Protocol_Parameters
#
#         self.protocol = protocol
#         self.step = step
#
#         # Since we share self.protocol, updates in the widget should propagate to us
#         self.protocol_widget = Protocol_Parameters(self.protocol, self.step)
#
#         # We stash changes in the protocol widget and recover them on close
#         self.step_changes = None
#
#         # ok/cancel buttons
#         buttonBox = QtWidgets.QDialogButtonBox(QtWidgets.QDialogButtonBox.Ok | QtWidgets.QDialogButtonBox.Cancel)
#         buttonBox.accepted.connect(self.accept)
#         buttonBox.rejected.connect(self.reject)
#
#         self.layout = QtWidgets.QVBoxLayout()
#         self.layout.addWidget(self.protocol_widget)
#         self.layout.addWidget(buttonBox)
#         self.setLayout(self.layout)
#
#         self.setWindowTitle("Edit Protocol Parameters")
#
#     def accept(self):
#         # Get the changes from the currently open params window
#         self.step_changes = self.protocol_widget.step_changes
#         # And any since the last time the qcombobox was changed
#         self.step_changes[self.protocol_widget.step].update(self.protocol_widget.params_widget.param_changes)
#
#         # call the rest of the accept method
#         super(Protocol_Parameters_Dialogue, self).accept()

#
#
# class Popup(QtWidgets.QDialog):
#     def __init__(self, message):
#         """
#         Args:
#             message:
#         """
#         super(Popup, self,).__init__()
#         self.layout = QtWidgets.QVBoxLayout()
#         self.text = QtWidgets.QLabel(message)
#         self.layout.addWidget(self.text)
#         self.setLayout(self.layout)<|MERGE_RESOLUTION|>--- conflicted
+++ resolved
@@ -42,13 +42,8 @@
 from functools import wraps
 from autopilot.core.utils import InvokeEvent
 from autopilot.core import styles
-<<<<<<< HEAD
 from autopilot.core.utils import get_invoker
-
-
-=======
 from autopilot.utils.registry import TaskRegistry
->>>>>>> 4d4fba4e
 
 
 def gui_event(fn):

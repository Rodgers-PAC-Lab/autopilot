"""
Note:
    Currently, the GUI code is some of the oldest code in the library --
    in particular much of it was developed before the network infrastructure was mature.
    As a result, a lot of modules are interdependent (eg. pass objects between each other).
    This will be corrected before v1.0


These classes implement the GUI used by the Terminal.

The GUI is built using `PySide2 <https://doc.qt.io/qtforpython/>`_, a Python wrapper around Qt5.

These classes are all currently used only by the :class:`~.autopilot.core.terminal.Terminal`.

If performing any GUI operations in another thread (eg. as a callback from a networking object),
the method must be decorated with `@gui_event` which will call perform the update in the main thread as required by Qt.
"""

import sys
import typing
import os
import json
import copy
import datetime
import time
from collections import OrderedDict as odict
import numpy as np
import ast
from PySide2 import QtGui, QtCore, QtWidgets
import pyqtgraph as pg
import pandas as pd
import itertools
import threading
from operator import ior
from functools import reduce

# adding autopilot parent directory to path
from autopilot.core.subject import Subject
from autopilot import tasks, prefs
from autopilot.stim.sound import sounds
from autopilot.networking import Net_Node
from functools import wraps
from autopilot.core.utils import InvokeEvent
from autopilot.core import styles
from autopilot.core.utils import get_invoker
from autopilot.core.loggers import init_logger

_MAPS = {
    'dialog': {
        'icon': {
            'info': QtWidgets.QMessageBox.Information,
            'question': QtWidgets.QMessageBox.Question,
            'warning': QtWidgets.QMessageBox.Warning,
            'error': QtWidgets.QMessageBox.Critical
        },
        'modality': {
            'modal': QtCore.Qt.NonModal,
            'nonmodal': QtCore.Qt.WindowModal
        }
    }
}
"""
Maps of shorthand names for objects to the objects themselves.

Grouped by a rough use case, intended for internal (rather than user-facing) use.
"""


def gui_event(fn):
    """
    Wrapper/decorator around an event that posts GUI events back to the main
    thread that our window is running in.

    Args:
        fn (callable): a function that does something to the GUI
    """
    @wraps(fn)
    def wrapper_gui_event(*args, **kwargs):
        # type: (object, object) -> None
        """

        Args:
            *args ():
            **kwargs ():
        """
        QtCore.QCoreApplication.postEvent(get_invoker(), InvokeEvent(fn, *args, **kwargs))
    return wrapper_gui_event


class Control_Panel(QtWidgets.QWidget):
    """A :class:`QtWidgets.QWidget` that contains the controls for all pilots.

    Args:
        subjects (dict): See :py:attr:`.Control_Panel.subjects`
        start_fn (:py:meth:`~autopilot.core.terminal.Terminal.toggle_start`): the Terminal's
            toggle_start function, propagated down to each :class:`~core.gui.Pilot_Button`
        pilots: Usually the Terminal's :py:attr:`~.Terminal.pilots` dict. If not passed,
            will try to load :py:attr:`.params.PILOT_DB`

    Attributes:
        subjects (dict): A dictionary with subject ID's as keys and
                :class:`core.subject.Subject` objects as values. Shared with the
                Terminal object to manage access conflicts.
        start_fn (:py:meth:`~autopilot.core.terminal.Terminal.toggle_start`): See :py:attr:`.Control_Panel.start_fn`
        pilots (dict): A dictionary with pilot ID's as keys and nested dictionaries
                    containing subjects, IP, etc. as values
        subject_lists (dict): A dict mapping subject ID to :py:class:`.subject_List`
        layout (:py:class:`~QtWidgets.QGridLayout`): Layout grid for widget
        panels (dict): A dict mapping pilot name to the relevant :py:class:`.Pilot_Panel`

    Specifically, for each pilot, it contains

    * one :class:`subject_List`: A list of the subjects that run in each pilot.
    * one :class:`Pilot_Panel`: A set of button controls for starting/stopping behavior

    This class should not be instantiated outside the context of a
    :py:class:`~.terminal.Terminal` object, as they share the :py:attr:`.subjects` dictionary.

    """
    # Hosts two nested tab widgets to select pilot and subject,
    # set params, run subjects, etc.

    def __init__(self, subjects, start_fn, ping_fn, pilots):
        """

        """
        super(Control_Panel, self).__init__()

        self.logger = init_logger(self)

        # We share a dict of subject objects with the main Terminal class to avoid access conflicts
        self.subjects = subjects

        # We get the Terminal's send_message function so we can communicate directly from here
        self.start_fn = start_fn
        self.ping_fn = ping_fn
        self.pilots = pilots


        # Make dict to store handles to subjects lists
        self.subject_lists = {}
        self.panels = {}

        # Set layout for whole widget
        self.layout = QtWidgets.QGridLayout()
        self.layout.setContentsMargins(0,0,0,0)
        self.layout.setSpacing(0)
        self.setLayout(self.layout)

        self.init_ui()

        # self.setSizePolicy(QtWidgets.QSizePolicy.Maximum,QtWidgets.QSizePolicy.Maximum)
        self.setSizePolicy(QtWidgets.QSizePolicy.Expanding,QtWidgets.QSizePolicy.Expanding)

        self.setStyleSheet(styles.CONTROL_PANEL)

    def init_ui(self):
        """
        Called on init, creates the UI components.

        Specifically, for each pilot in :py:attr:`.pilots`,
        make a :class:`subject_List`: and :class:`Pilot_Panel`:,
        set size policies and connect Qt signals.
        """
        self.layout.setColumnStretch(0, 2)
        self.layout.setColumnStretch(1, 2)

        for pilot_id, pilot_params in self.pilots.items():
            self.add_pilot(pilot_id, pilot_params.get('subjects', []))

    @gui_event
    def add_pilot(self, pilot_id:str, subjects:typing.Optional[list]=None):
        """
        Add a :class:`.Pilot_Panel` for a new pilot, and populate a :class:`.Subject_List` for it
        Args:
         pilot_id (str): ID of new pilot
         subjects (list): Optional, list of any subjects that the pilot has.
        Returns:
        """
        if subjects is None:
            subjects = []

        # Make a list of subjects
        subject_list = Subject_List(subjects, drop_fn=self.update_db)
        subject_list.setSizePolicy(QtWidgets.QSizePolicy.Expanding, QtWidgets.QSizePolicy.Expanding)
        # subject_list.itemDoubleClicked.connect(self.edit_params)
        self.subject_lists[pilot_id] = subject_list

        # Make a panel for pilot control
        pilot_panel = Pilot_Panel(pilot_id, subject_list, self.start_fn, self.ping_fn, self.create_subject)
        pilot_panel.setFixedWidth(150)
        self.panels[pilot_id] = pilot_panel

        row_idx = self.layout.rowCount()

        self.layout.addWidget(pilot_panel, row_idx, 1, 1, 1)
        self.layout.addWidget(subject_list, row_idx, 2, 1, 1)

    def create_subject(self, pilot):
        """
        Becomes :py:attr:`.Pilot_Panel.create_fn`.
        Opens a :py:class:`.New_Subject_Wizard` to create a new subject file and assign protocol.
        Finally, adds the new subject to the :py:attr:`~.Control_Panel.pilots` database and updates it.

        Args:
            pilot (str): Pilot name passed from :py:class:`.Pilot_Panel`, added to the created Subject object.
        """
        new_subject_wizard = New_Subject_Wizard()
        new_subject_wizard.exec_()

        # If the wizard completed successfully, get its values
        if new_subject_wizard.result() == 1:

            biography_vals = new_subject_wizard.bio_tab.values
            self.logger.debug(f'subject wizard exited with 1, got biography vals {biography_vals}')
            # TODO: Make a "session" history table that stashes pilot, git hash, step, etc. for each session - subjects might run on different pilots
            biography_vals['pilot'] = pilot

            # Make a new subject object, make it temporary because we want to close it
            subject_obj = Subject(biography_vals['id'], new=True,
                                biography=biography_vals)
            self.subjects[biography_vals['id']] = subject_obj

            # If a protocol was selected in the subject wizard, assign it.
            try:
                protocol_vals = new_subject_wizard.task_tab.values
                if 'protocol' in protocol_vals.keys() and 'step' in protocol_vals.keys():
                    protocol_file = os.path.join(prefs.get('PROTOCOLDIR'), protocol_vals['protocol'] + '.json')
                    subject_obj.assign_protocol(protocol_file, int(protocol_vals['step']))
                    self.logger.debug(f'assigned protocol with {protocol_vals}')
                else:
                    self.logger.warning(f'protocol couldnt be assigned, no step and protocol keys in protocol_vals.\ngot protocol_vals: {protocol_vals}')
            except Exception as e:
                self.logger.exception(f'exception when assigning protocol, continuing subject creation. \n{e}')
                # the wizard couldn't find the protocol dir, so no task tab was made
                # or no task was assigned

            # Add subject to pilots dict, update it and our tabs
            self.pilots[pilot]['subjects'].append(biography_vals['id'])
            self.subject_lists[pilot].addItem(biography_vals['id'])
            self.update_db()

    # TODO: fix this
    # def edit_params(self, item):
    #     """
    #     Args:
    #         item:
    #     """
    #     # edit a subject's task parameters, called when subject double-clicked
    #     subject = item.text()
    #     if subject not in self.subjects.keys():
    #         self.subjects[subject] = Subject(subject)
    #
    #     if '/current' not in self.subjects[subject].h5f:
    #         Warning("Subject {} has no protocol!".format(subject))
    #         return
    #
    #     protocol = self.subjects[subject].current
    #     step = self.subjects[subject].step
    #
    #     protocol_edit = Protocol_Parameters_Dialogue(protocol, step)
    #     protocol_edit.exec_()
    #
    #     if protocol_edit.result() == 1:
    #         param_changes = protocol_edit.step_changes
    #         # iterate through steps, checking for changes
    #         for i, step_changes in enumerate(param_changes):
    #             # if there are any changes to this step, stash them
    #             if step_changes:
    #                 for k, v in step_changes.items():
    #                     self.subjects[subject].update_history('param', k, v, step=i)
    #
    #

    def update_db(self, **kwargs):
        """
        Gathers any changes in :class:`Subject_List` s and dumps :py:attr:`.pilots` to :py:attr:`.prefs.get('PILOT_DB')`

        Args:
            kwargs: Create new pilots by passing a dictionary with the structure

                `new={'pilot_name':'pilot_values'}`

                where `'pilot_values'` can be nothing, a list of subjects,
                or any other information included in the pilot db
        """
        # if we were given a new pilot, add it
        if 'new' in kwargs.keys():
            for pilot, value in kwargs['new'].items():
                self.pilots[pilot] = value

        # gather subjects from lists
        for pilot, mlist in self.subject_lists.items():
            subjects = []
            for i in range(mlist.count()):
                subjects.append(mlist.item(i).text())

            self.pilots[pilot]['subjects'] = subjects

        # strip any state that's been stored
        for p, val in self.pilots.items():
            if 'state' in val.keys():
                del val['state']

<<<<<<< HEAD
        try:
            with open(prefs.get('PILOT_DB'), 'w') as pilot_file:
                json.dump(self.pilots, pilot_file, indent=4, separators=(',', ': '))
        except NameError:
            try:
                with open('/usr/autopilot/pilot_db.json', 'w') as pilot_file:
                    json.dump(self.pilots, pilot_file, indent=4, separators=(',', ': '))
            except IOError:
                self.logger.exception('Couldnt update pilot db!')
=======
        with open(prefs.get('PILOT_DB'), 'w') as pilot_file:
            json.dump(self.pilots, pilot_file, indent=4, separators=(',', ': '))
>>>>>>> badb5cd8

####################################
# Control Panel Widgets
###################################

class Subject_List(QtWidgets.QListWidget):
    """
    A trivial modification of :class:`~.QtWidgets.QListWidget` that updates
    :py:attr:`~.Terminal.pilots` when an item in the list is dragged to another location.

    Should not be initialized except by :class:`.Control_Panel` .

    Attributes:
        subjects (list): A list of subjects ID's passed by :class:`.Control_Panel`
        drop_fn (:py:meth:`.Control_Panel.update_db`): called on a drop event
    """

    def __init__(self, subjects=None, drop_fn=None):
        """
        Args:
            subjects: see :py:attr:`~.Subject_List.subjects`. Can be `None` for an empty list
            drop_fn: see :py:meth:`~.Subject_List.drop_fn`. Passed from :class:`.Control_Panel`
        """
        super(Subject_List, self).__init__()

        # if we are passed a list of subjects, populate
        if subjects:
            self.subjects = subjects
            self.populate_list()
        else:
            self.subjects = []

        # make draggable
        self.setDragDropMode(QtWidgets.QAbstractItemView.InternalMove)
        self.setDragDropOverwriteMode(False)
        self.setAcceptDrops(True)

        # drop_fn gets called on a dropEvent (after calling the superclass method)
        self.drop_fn = drop_fn

    def populate_list(self):
        """
        Adds each item in :py:attr:`Subject_List.subjects` to the list.
        """
        for m in self.subjects:
            self.addItem(m)

    def dropEvent(self, event):
        """
        A trivial redefinition of :py:meth:`.QtWidgets.QListWidget.dropEvent`
        that calls the parent `dropEvent` and then calls :py:attr:`~.Subject_List.drop_fn`

        Args:
            event: A :class:`.QtCore.QEvent` simply forwarded to the superclass.
        """
        # call the parent dropEvent to make sure all the list ops happen
        super(Subject_List, self).dropEvent(event)
        # then we call the drop_fn passed to us
        self.drop_fn()


class Pilot_Panel(QtWidgets.QWidget):
    """
    A little panel with

    * the name of a pilot,
    * A :class:`Pilot_Button` to start and stop the task
    * Add and remove buttons to :py:meth:`~Pilot_Panel.create_subject` and :py:meth:`Pilot_Panel.remove_subject`

    Note:
        This class should not be instantiated except by :class:`Control_Panel`

    Args:
        pilot (str): The name of the pilot this panel controls
        subject_list (:py:class:`.Subject_List`): The :py:class:`.Subject_List` we control
        start_fn (:py:meth:`~autopilot.core.terminal.Terminal.toggle_start`): Passed by :class:`Control_Panel`
        create_fn (:py:meth:`Control_Panel.create_subject`): Passed by :class:`Control_Panel`

    Attributes:
        layout (:py:class:`QtWidgets.QGridLayout`): Layout for UI elements
        button (:class:`.Pilot_Button`): button used to control a pilot
    """
    def __init__(self, pilot=None, subject_list=None, start_fn=None, ping_fn=None, create_fn=None):
        """

        """
        super(Pilot_Panel, self).__init__()

        self.layout = QtWidgets.QGridLayout()
        self.layout.setContentsMargins(0,0,0,0)
        self.layout.setSpacing(0)
        self.setLayout(self.layout)

        self.pilot = pilot
        self.subject_list = subject_list
        self.start_fn = start_fn
        self.ping_fn = ping_fn
        self.create_fn = create_fn
        self.button = None

        self.init_ui()

    def init_ui(self):
        """
        Initializes UI elements - creates widgets and adds to :py:attr:`Pilot_Panel.layout` .
        Called on init.
        """

        label = QtWidgets.QLabel(self.pilot)
        label.setStyleSheet("font: bold 14pt; text-align:right")
        label.setAlignment(QtCore.Qt.AlignVCenter)
        self.button = Pilot_Button(self.pilot, self.subject_list, self.start_fn, self.ping_fn)
        add_button = QtWidgets.QPushButton("+")
        add_button.clicked.connect(self.create_subject)
        add_button.setSizePolicy(QtWidgets.QSizePolicy.Expanding,QtWidgets.QSizePolicy.Expanding)
        remove_button = QtWidgets.QPushButton("-")
        remove_button.clicked.connect(self.remove_subject)
        remove_button.setSizePolicy(QtWidgets.QSizePolicy.Expanding,QtWidgets.QSizePolicy.Expanding)

        self.layout.addWidget(label, 0, 0, 1, 2)
        self.layout.addWidget(self.button, 1, 0, 1, 2)
        self.layout.addWidget(add_button, 2,0,1,1)
        self.layout.addWidget(remove_button, 2,1,1,1)

        self.layout.setRowStretch(0, 3)
        self.layout.setRowStretch(1, 2)
        self.layout.setRowStretch(2, 1)

    def remove_subject(self):
        """
        Remove the currently selected subject in :py:attr:`Pilot_Panel.subject_list`,
        and calls the :py:meth:`Control_Panel.update_db` method.
        """

        current_subject = self.subject_list.currentItem().text()
        msgbox = QtWidgets.QMessageBox()
        msgbox.setText("\n(only removes from pilot_db.json, data will not be deleted)".format(current_subject))

        msgBox = QtWidgets.QMessageBox()
        msgBox.setText("Are you sure you would like to remove {}?".format(current_subject))
        msgBox.setInformativeText("'Yes' only removes from pilot_db.json, data will not be deleted")
        msgBox.setStandardButtons(QtWidgets.QMessageBox.Yes | QtWidgets.QMessageBox.No)
        msgBox.setDefaultButton(QtWidgets.QMessageBox.No)
        ret = msgBox.exec_()

        if ret == QtWidgets.QMessageBox.Yes:

            self.subject_list.takeItem(self.subject_list.currentRow())
            # the drop fn updates the db
            self.subject_list.drop_fn()

    def create_subject(self):
        """
        Just calls :py:meth:`Control_Panel.create_subject` with our `pilot` as the argument
        """
        self.create_fn(self.pilot)


class Pilot_Button(QtWidgets.QPushButton):
    def __init__(self, pilot=None, subject_list=None, start_fn=None, ping_fn=None):
        """
        A subclass of (toggled) :class:`QtWidgets.QPushButton` that incorporates the style logic of a
        start/stop button - ie. color, text.

        Starts grayed out, turns green if contact with a pilot is made.

        Args:
            pilot (str): The ID of the pilot that this button controls
            subject_list (:py:class:`.Subject_List`): The Subject list used to determine which
                subject is starting/stopping
            start_fn (:py:meth:`~autopilot.core.terminal.Terminal.toggle_start`): The final
                resting place of the toggle_start method

        Attributes:
            state (str): The state of our pilot, reflected in our graphical properties.
                Mirrors :attr:`~.pilot.Pilot.state` , with an additional "DISCONNECTED"
                state for before contact is made with the pilot.
        """
        super(Pilot_Button, self).__init__()

        ## GUI Settings
        self.setCheckable(False)
        self.setChecked(False)
        self.setEnabled(True)

        self.normal_stylesheet = (
            "QPushButton {color:white; background-color: green}"
            "QPushButton:checked {color:white; background-color: red}"
            "QPushButton:disabled {color:black; background-color: gray}"
        )

        self.limbo_stylesheet = (
            "QPushButton {color:black; background-color: gray}"
        )

        self.setStyleSheet(self.limbo_stylesheet)
        # at start, set our text to no pilot and wait for the signal
        self.setText("?PING?")

        # keep track of our visual and functional state.
        self.state = "DISCONNECTED"

        # Normally buttons only expand horizontally, but these big ole ones....
        self.setSizePolicy(QtWidgets.QSizePolicy.Expanding, QtWidgets.QSizePolicy.Expanding)

        # What's yr name anyway?
        self.pilot = pilot

        # What subjects do we know about?
        self.subject_list = subject_list



        # Passed a function to toggle start from the control panel
        self.start_fn = start_fn
        self.ping_fn = ping_fn
        # toggle_start has a little sugar on it before sending to control panel
        # use the clicked rather than toggled signal, clicked only triggers on user
        # interaction, toggle is whenever the state is toggled - so programmatically
        # toggling the button - ie. responding to pilot state changes - double triggers.
        self.clicked.connect(self.toggle_start)


    def toggle_start(self):
        """
        Minor window dressing to call the :py:meth:`~.Pilot_Button.start_fn` with the
        appropriate pilot, subject, and whether the task is starting or stopping

        """
        # If we're stopped, start, and vice versa...
        current_subject = self.subject_list.currentItem().text()

        if self.state == "DISCONNECTED":
            # ping our lil bebs
            self.ping_fn()
            return

        if current_subject is None:
            Warning("Start button clicked, but no subject selected.")
            return


        toggled = self.isChecked()
        if toggled is True: # ie button is already down, already running.

            self.setText("STOP")
            self.start_fn(True, self.pilot, current_subject)

        else:
            self.setText("START")
            self.start_fn(False, self.pilot, current_subject)

    @gui_event
    def set_state(self, state):
        """
        Set the button's appearance and state

        Args:
            state (str): one of ``('IDLE', 'RUNNING', 'STOPPING', 'DISCONNECTED')

        .. todo::

            There is some logic duplication in this class, ie. if the button state is changed
            it also emits a start/stop signal to the pi, which is undesirable. This class needs
            to be reworked.

        Returns:

        """
        # if we're good, do nothing.
        if state == self.state:
            return


        if state == "IDLE":
            # responsive and waiting
            self.setCheckable(True)
            self.setEnabled(True)
            self.setText('START')
            self.setChecked(False)
        elif state == "RUNNING":
            # running a task
            self.setCheckable(True)
            self.setEnabled(True)
            self.setText('STOP')
            self.setChecked(True)
        elif state == "STOPPING":
            # stopping
            self.setCheckable(True)
            self.setEnabled(False)
            self.setText("STOPPING")
            self.setChecked(False)
        elif state == "DISCONNECTED":
            # contact w the pi is missing or lost
            self.setCheckable(False)
            self.setEnabled(True)
            self.setText("?PING?")
            self.setChecked(False)

        if state == "DISCONNECTED":
            self.setStyleSheet(self.limbo_stylesheet)
        else:
            if self.isChecked():
                self.setText('STOP')
            else:
                self.setText('START')
            self.setStyleSheet(self.normal_stylesheet)

        self.state = state


##################################
# Wizard Widgets
################################3#

# TODO: Change these classes to use the update params windows

class New_Subject_Wizard(QtWidgets.QDialog):
    """
    A popup that prompts you to define variables for a new :class:`.subject.Subject` object

    Called by :py:meth:`.Control_Panel.create_subject` , which handles actually creating
    the subject file and updating the :py:attr:`.Terminal.pilots` dict and file.

    Contains two tabs
    - :class:`~.New_Subject_Wizard.Biography_Tab` - to set basic biographical information about a subject
    - :class:`~.New_Subject_Wizard.Task_Tab` - to set the protocol and step to start the subject on

    Attributes:
        protocol_dir (str): A full path to where protocols are stored,
            received from :py:const:`.prefs.get('PROTOCOLDIR')`
        bio_tab (:class:`~.New_Subject_Wizard.Biography_Tab`): Sub-object to set and store biographical variables
        task_tab (:class:`~.New_Subject_Wizard.Task_Tab`): Sub-object to set and store protocol and step assignment
    """

    def __init__(self):
        QtWidgets.QDialog.__init__(self)

        self.protocol_dir = prefs.get('PROTOCOLDIR')

        tabWidget = QtWidgets.QTabWidget()

        self.bio_tab = self.Biography_Tab()
        tabWidget.addTab(self.bio_tab, "Biography")

        if self.protocol_dir:
            self.task_tab = self.Task_Tab()
            tabWidget.addTab(self.task_tab, "Protocol")

        buttonBox = QtWidgets.QDialogButtonBox(QtWidgets.QDialogButtonBox.Ok | QtWidgets.QDialogButtonBox.Cancel)
        buttonBox.accepted.connect(self.accept)
        buttonBox.rejected.connect(self.reject)

        mainLayout = QtWidgets.QVBoxLayout()
        mainLayout.addWidget(tabWidget)
        mainLayout.addWidget(buttonBox)
        self.setLayout(mainLayout)

        self.setWindowTitle("Setup New Subject")

    class Biography_Tab(QtWidgets.QWidget):
        """
        A widget that allows defining basic biographical attributes about a subject

        Creates a set of widgets connected to :py:meth:`~.Biography_Tab.update_return_dict` that stores the parameters.

        Warning:
            The below attributes are **not** the object attributes, but are descriptions of the parameters
            available in the values dictionary. The attributes themselves are PySide Widgets that set the values.

        Attributes:
            id (str): A Subject's ID or name
            start_date (str): The date the subject started the task. Automatically filled by
                :py:meth:`datetime.date.today().isoformat()`
            blmass (float): The subject's baseline mass
            minmass_pct (int): The percentage of baseline mass that a water restricted subject is allowed to reach
            minmass (float): The subject's minimum mass, automatically calculated `blmass * (minmass_pct / 100.)`
            genotype (str): A string describing the subject's genotype
            expt (str): A tag to describe what experiment this subject is a part of
        """
        def __init__(self):
            QtWidgets.QWidget.__init__(self)

            # Input Labels
            ID_label = QtWidgets.QLabel("ID:")
            start_label = QtWidgets.QLabel("Start Date:")
            blmass_label = QtWidgets.QLabel("Baseline Mass:")
            minmasspct_label = QtWidgets.QLabel("% of Baseline Mass:")
            minmass_label = QtWidgets.QLabel("Minimum Mass:")
            genotype_label = QtWidgets.QLabel("Genotype:")
            expt_label = QtWidgets.QLabel("Experiment Tag:")

            # Input widgets
            self.id = QtWidgets.QLineEdit()
            self.start_date = QtWidgets.QLineEdit(datetime.date.today().isoformat())
            self.blmass = QtWidgets.QLineEdit()
            self.blmass.setValidator(QtGui.QDoubleValidator(0.0, 30.0, 1, self.blmass))
            self.minmass_pct = QtWidgets.QSpinBox()
            self.minmass_pct.setRange(0,100)
            self.minmass_pct.setSingleStep(5)
            self.minmass_pct.setSuffix('%')
            self.minmass_pct.setValue(80)
            self.minmass = QtWidgets.QLineEdit()
            self.minmass.setValidator(QtGui.QDoubleValidator(0.0, 30.0, 1, self.minmass))
            self.genotype = QtWidgets.QLineEdit()
            self.expt     = QtWidgets.QLineEdit()

            # Set return dictionary signals
            self.id.editingFinished.connect(lambda: self.update_return_dict('id', self.id.text()))
            self.start_date.editingFinished.connect(lambda: self.update_return_dict('start_date', self.start_date.text()))
            self.blmass.editingFinished.connect(lambda: self.update_return_dict('baseline_mass', self.blmass.text()))
            self.minmass.editingFinished.connect(lambda: self.update_return_dict('min_mass', self.minmass.text()))
            self.genotype.editingFinished.connect(lambda: self.update_return_dict('genotype', self.genotype.text()))
            self.expt.editingFinished.connect(lambda: self.update_return_dict('experiment', self.expt.text()))

            # Set update minmass signals
            self.blmass.editingFinished.connect(self.calc_minmass)
            self.minmass_pct.valueChanged.connect(self.calc_minmass)

            # Setup Layout
            mainLayout = QtWidgets.QVBoxLayout()
            mainLayout.addWidget(ID_label)
            mainLayout.addWidget(self.id)
            mainLayout.addWidget(start_label)
            mainLayout.addWidget(self.start_date)
            mainLayout.addWidget(blmass_label)
            mainLayout.addWidget(self.blmass)
            mainLayout.addWidget(minmasspct_label)
            mainLayout.addWidget(self.minmass_pct)
            mainLayout.addWidget(minmass_label)
            mainLayout.addWidget(self.minmass)
            mainLayout.addWidget(genotype_label)
            mainLayout.addWidget(self.genotype)
            mainLayout.addWidget(expt_label)
            mainLayout.addWidget(self.expt)
            mainLayout.addStretch(1)

            self.setLayout(mainLayout)

            # Dictionary to return values
            self.values = {}

        def update_return_dict(self, key, val):
            """
            Called by lambda functions by the widgets, eg.::

                self.id.editingFinished.connect(lambda: self.update_return_dict('id', self.id.text()))

            Args:
                key (str): The key of the value being stored
                val: The value being stored.
            """
            self.values[key] = val
            # When values changed, update return dict

        def calc_minmass(self):
            """
            Calculates the minimum mass for a subject based on its baseline mass
            and the allowable percentage of that baseline
            """
            # minimum mass automatically from % and baseline
            baseline = float(self.blmass.text())
            pct = float(self.minmass_pct.text()[:-1])/100
            self.minmass.setText(str(baseline*pct))

    class Task_Tab(QtWidgets.QWidget):
        """
        A tab for selecting a task and step to assign to the subject.

        Reads available tasks from `prefs.get('PROTOCOLDIR')` , lists them, and
        creates a spinbox to select from the available steps.

        Warning:
            Like :class:`.Biography_Tab` , these are not the actual instance attributes.
            Values are stored in a `values` dictionary.

        Attributes:
            protocol (str): the name of the assigned protocol, filename without .json extension
            step (int): current step to assign.
        """
        def __init__(self):
            QtWidgets.QWidget.__init__(self)

            self.protocol_dir = prefs.get('PROTOCOLDIR')

            topLabel = QtWidgets.QLabel("Protocols:")

            # List available protocols
            protocol_list = os.listdir(self.protocol_dir)
            protocol_list = [os.path.splitext(p)[0] for p in protocol_list]

            self.protocol_listbox = QtWidgets.QListWidget()
            self.protocol_listbox.insertItems(0, protocol_list)
            self.protocol_listbox.currentItemChanged.connect(self.protocol_changed)

            # Make Step combobox
            self.step_selection = QtWidgets.QComboBox()
            self.step_selection.currentIndexChanged.connect(self.step_changed)

            layout = QtWidgets.QVBoxLayout()
            layout.addWidget(topLabel)
            layout.addWidget(self.protocol_listbox)
            layout.addWidget(self.step_selection)

            self.setLayout(layout)

            # Dict to return values
            self.values = {}

        def update_step_box(self):
            """
            Clears any steps that might be in the step selection box,
            loads the protocol file and repopulates it.
            """
            # Clear box
            while self.step_selection.count():
                self.step_selection.removeItem(0)

            # Load the protocol and parse its steps
            protocol_str = self.protocol_listbox.currentItem().text()
            protocol_file = os.path.join(self.protocol_dir,protocol_str + '.json')
            with open(protocol_file) as protocol_file_open:
                protocol = json.load(protocol_file_open)

            step_list = []
            self.step_ind   = {}
            for i, s in enumerate(protocol):
                step_list.append(s['step_name'])
                self.step_ind[s['step_name']] = i

            self.step_selection.insertItems(0, step_list)
            self.step_selection.setCurrentIndex(0)

        def protocol_changed(self):
            """
            When the protocol is changed, save the value and call :py:meth:`.update_step_box`.
            """
            self.values['protocol'] = self.protocol_listbox.currentItem().text()
            self.update_step_box()

        def step_changed(self):
            """
            When the step is changed, save it.
            """
            current_step = self.step_selection.currentText()
            # Check that we have selected a step...
            if current_step != '':
                self.values['step'] = self.step_ind[current_step]


class Protocol_Wizard(QtWidgets.QDialog):
    """
    A dialog window to create a new protocol.

    Warning:
        This is a heavily overloaded class, and will be split into separate objects
        to handle parameters separately. For now this is what we got though and it works.

    Protocols are collections of multiple tasks (steps)
    with some graduation criterion for moving between them.

    This widget is composed of three windows:

    * **left**: possible task types from :py:data:`.tasks.TASK_LIST`
    * **center**: current steps in task
    * **right**: :class:`.Parameters` for currently selected step.

    The parameters that are used are of the form used by :py:attr:`.Task.PARAMS`
    (see :py:attr:`.Nafc.PARAMS` for an example).

    TODO:
        Make specific parameter class so this definition is less squishy

    its general structure is::

        {'parameter_key': {'tag':'Human Readable Name',
                           'type':'param_type'}}

    while some parameter types have extra items, eg.::

        {'list_param': {'tag':'Select from a List of Parameters',
                        'type': 'list',
                        'values': {'First Option':0, 'Second Option':1}}

    where k:v pairs are still used with lists to allow parameter values (0, 1) be human readable.

    The available types include:

    * **int** - integer
    * **float** - floating point number
    * **bool** - boolean boolbox
    * **list** - a list of `values` to choose from
    * **sounds** - a :class:`.Sound_Widget` that allows sounds to be defined.
    * **graduation** - a :class:`.Graduation_Widget` that allows graduation criteria to be defined

    Attributes:
        task_list (:class:`QtWidgets.QListWidget`): The leftmost window, lists available tasks
        step_list (:class:`QtWidgets.QListWidget`): The center window, lists tasks currently in protocol
        param_layout (:class:`QtWidgets.QFormLayout`): The right window, allows changing available
            parameters for currently selected step.
        steps (list): A list of dictionaries defining the protocol.

    """
    def __init__(self):
        QtWidgets.QDialog.__init__(self)

        # Left Task List/Add Step Box
        addstep_label = QtWidgets.QLabel("Add Step")
        addstep_label.setFixedHeight(40)
        self.task_list = QtWidgets.QListWidget()
        self.task_list.insertItems(0, tasks.TASK_LIST.keys())
        self.add_button = QtWidgets.QPushButton("+")
        self.add_button.setFixedHeight(40)
        self.add_button.clicked.connect(self.add_step)

        addstep_layout = QtWidgets.QVBoxLayout()
        addstep_layout.addWidget(addstep_label)
        addstep_layout.addWidget(self.task_list)
        addstep_layout.addWidget(self.add_button)

        # Center Step List Box
        steplist_label = QtWidgets.QLabel("Step List")
        steplist_label.setFixedHeight(40)
        self.step_list = QtWidgets.QListWidget()
        self.step_list.setDragDropMode(QtWidgets.QAbstractItemView.InternalMove)
        self.step_list.selectionMode = QtWidgets.QAbstractItemView.SingleSelection
        self.step_list.itemSelectionChanged.connect(self.populate_params)
        self.list_model = self.step_list.model()
        self.list_model.rowsMoved.connect(self.reorder_steps)
        self.remove_step_button = QtWidgets.QPushButton('-')
        self.remove_step_button.setFixedHeight(40)
        self.remove_step_button.clicked.connect(self.remove_step)

        steplist_layout = QtWidgets.QVBoxLayout()
        steplist_layout.addWidget(steplist_label)
        steplist_layout.addWidget(self.step_list)
        steplist_layout.addWidget(self.remove_step_button)

        # Right Parameter Definition Window
        param_label = QtWidgets.QLabel("Step Parameters")
        param_label.setFixedHeight(40)
        self.param_layout = QtWidgets.QFormLayout()
        param_frame = QtWidgets.QFrame()
        param_frame.setLayout(self.param_layout)

        param_box_layout = QtWidgets.QVBoxLayout()
        param_box_layout.addWidget(param_label)
        param_box_layout.addWidget(param_frame)

        # Main Layout
        frame_layout = QtWidgets.QHBoxLayout()
        frame_layout.addLayout(addstep_layout, stretch=1)
        frame_layout.addLayout(steplist_layout, stretch=1)
        frame_layout.addLayout(param_box_layout, stretch=3)

        buttonBox = QtWidgets.QDialogButtonBox(QtWidgets.QDialogButtonBox.Ok | QtWidgets.QDialogButtonBox.Cancel)
        buttonBox.accepted.connect(self.accept)
        buttonBox.rejected.connect(self.reject)

        main_layout = QtWidgets.QVBoxLayout()
        main_layout.addLayout(frame_layout)
        main_layout.addWidget(buttonBox)

        self.setLayout(main_layout)
        self.setWindowTitle("Make New Protocol")

        # List to store dicts of steps and params
        self.steps = []

    def add_step(self):
        """
        Loads `PARAMS` from task object, adds base parameters to :py:attr:`.steps` list
        """
        task_type = self.task_list.currentItem().text()
        new_item = QtWidgets.QListWidgetItem()
        new_item.setText(task_type)
        task_params = copy.deepcopy(tasks.TASK_LIST[task_type].PARAMS)

        # Add params that are non-task specific
        # Name of task type
        task_params['task_type'] = {'type':'label','value':task_type}
        # Prepend name of step shittily
        task_params_temp = odict()
        task_params_temp['step_name'] = {'type':'str', 'tag':'Step Name', 'value':task_type}
        task_params_temp.update(task_params)
        task_params.clear()
        task_params.update(task_params_temp)
        # add graduation field
        task_params['graduation'] = {'type':'graduation', 'tag':'Graduation Criterion', 'value':{}}

        self.steps.append(task_params)
        self.step_list.addItem(new_item)
        self.step_list.setCurrentItem(new_item)

    def rename_step(self):
        """
        When the step name widget's text is changed,
        fire this function to update :py:attr:`.step_list` which updates
         :py:attr:`.steps`
        """
        sender = self.sender()
        sender_text = sender.text()
        current_step = self.step_list.item(self.step_list.currentRow())
        current_step.setText(sender_text)

    def remove_step(self):
        """
        Remove step from :py:attr:`.step_list` and :py:attr:`.steps`
        """
        step_index = self.step_list.currentRow()
        del self.steps[step_index]
        self.step_list.takeItem(step_index)

    def populate_params(self):
        """
        Calls :py:meth:`.clear_params` and then creates widgets to edit parameter values.
        Returns:

        """
        self.clear_params()

        # Get current item index
        step_index = self.step_list.currentRow()
        step_dict = self.steps[step_index]

        # Iterate through params to make input widgets
        for k, v in step_dict.items():
            # Make Input Widget depending on type
            # Each Input type needs a different widget type,
            # and each widget type has different methods to get/change values, so we have to do this ugly
            if v['type'] == 'int' or v['type'] == 'str' or v['type'] == 'float':
                rowtag = QtWidgets.QLabel(v['tag'])
                input_widget = QtWidgets.QLineEdit()
                input_widget.setObjectName(k)
                if v['type'] == 'int':
                    input_widget.setValidator(QtGui.QIntValidator())
                elif v['type'] == 'float':
                    input_widget.setValidator(QtGui.QDoubleValidator())
                input_widget.editingFinished.connect(self.set_param)
                if 'value' in v.keys():
                    input_widget.setText(v['value'])
                elif v['type'] == 'str':
                    self.steps[step_index][k]['value'] = ''
                self.param_layout.addRow(rowtag,input_widget)

            elif v['type'] == 'bool':
                rowtag = QtWidgets.QLabel(v['tag'])
                input_widget = QtWidgets.QCheckBox()
                input_widget.setObjectName(k)
                input_widget.stateChanged.connect(self.set_param)
                if 'value' in v.keys():
                    input_widget.setChecked(v['value'])
                else:
                    self.steps[step_index][k]['value'] = False
                self.param_layout.addRow(rowtag, input_widget)

            elif v['type'] == 'list':
                rowtag = QtWidgets.QLabel(v['tag'])
                input_widget = QtWidgets.QListWidget()
                input_widget.setObjectName(k)
                sorted_values = sorted(v['values'], key=v['values'].get)
                input_widget.insertItems(0, sorted_values)
                input_widget.itemSelectionChanged.connect(self.set_param)
                if 'value' in v.keys():
                    select_item = input_widget.item(v['value'])
                    input_widget.setCurrentItem(select_item)
                else:
                    self.steps[step_index][k]['value'] = sorted_values[0]
                self.param_layout.addRow(rowtag, input_widget)
                self.steps[step_index][k]['value'] = False
            elif v['type'] == 'sounds':
                self.sound_widget = Sound_Widget()
                self.sound_widget.setObjectName(k)
                self.sound_widget.pass_set_param_function(self.set_sounds)
                self.param_layout.addRow(self.sound_widget)
                self.steps[step_index][k]['sounds'] = {}
                if 'value' in v.keys():
                    self.sound_widget.populate_lists(v['value'])
            elif v['type'] == 'graduation':
                self.grad_widget = Graduation_Widget()
                self.grad_widget.setObjectName(k)
                self.grad_widget.set_graduation = self.set_graduation
                self.param_layout.addRow(self.grad_widget)
                if 'type' in v['value'].keys():
                    combo_index = self.grad_widget.type_selection.findText(v['value']['type'])
                    self.grad_widget.type_selection.setCurrentIndex(combo_index)
                    self.grad_widget.populate_params(v['value']['value'])

            elif v['type'] == 'label':
                # This is a .json label not for display
                pass

            # Step name needs to be hooked up to the step list text
            if k == 'step_name':
                input_widget.editingFinished.connect(self.rename_step)

        # TODO: Implement dependencies between parameters

    def clear_params(self):
        """
        Clears widgets from parameter window
        """
        while self.param_layout.count():
            child = self.param_layout.takeAt(0)
            if child.widget():
                child.widget().deleteLater()

    def reorder_steps(self, *args):
        """
        When steps are dragged into a different order, update the step dictionary

        Args:
            *args: Input from our :py:attr:`.step_list` 's :class:`.QtWidgets.QListModel` 's reorder signal.
        """
        # arg positions 1 and 4 are starting and ending positions in the list, respectively
        # We reorder our step list so the params line up.
        before = args[1]
        after = args[4]
        self.steps.insert(after, self.steps.pop(before))

    def set_param(self):
        """
        Callback function connected to the signal each widget uses to signal it has changed.

        Identifies the param that was changed, gets the current value, and updates `self.steps`
        """
        sender = self.sender()
        param_name = sender.objectName()
        current_step = self.step_list.currentRow()
        sender_type = self.steps[current_step][param_name]['type']

        if sender_type == 'bool':
            self.steps[current_step][param_name]['value'] = sender.isChecked()
        elif sender_type == 'list':
            list_text = sender.currentItem().text()
            #list_value = self.steps[current_step][param_name]['values'][list_text]
            self.steps[current_step][param_name]['value'] = list_text
        elif sender_type == 'sounds':
            self.steps[current_step][param_name]['value'] = self.sound_widget.sound_dict
        else:
            try:
                sender_text = ast.literal_eval(sender.text())
            except:
                sender_text = sender.text()
            self.steps[current_step][param_name]['value'] = sender_text

    def set_sounds(self):
        """
        Stores parameters that define sounds.

        Sound parameters work a bit differently, specifically we have to retrieve
        :py:attr:`.Sound_Widget.sound_dict`.
        """
        current_step = self.step_list.currentRow()
        #if 'sounds' in self.steps[current_step]['stim'].keys():
        #    self.steps[current_step][param_name]['sounds']['value'].update(self.sound_widget.sound_dict)
        #else:
        self.steps[current_step]['stim']['sounds'] = self.sound_widget.sound_dict

    def set_graduation(self):
        """
        Stores parameters that define graduation criteria in `self.steps`

        Graduation parameters work a bit differently, specifically we have to retrieve
        :py:attr:`.Graduation_Widget.param_dict`.
        """
        current_step = self.step_list.currentRow()
        grad_type = self.grad_widget.type
        grad_params = self.grad_widget.param_dict
        self.steps[current_step]['graduation']['value'] = {'type':grad_type,'value':grad_params}


    def check_depends(self):
        """
        Handle dependencies between parameters, eg. if "correction trials" are unchecked,
        the box that defines the correction trial percentage should be grayed out.

        TODO:
            Not implemented.
        """
        # TODO: Make dependent fields unavailable if dependencies unmet
        # I mean if it really matters
        pass

class Graduation_Widget(QtWidgets.QWidget):
    """
    A widget used in :class:`.Protocol_Wizard` to define graduation parameters.

    See :py:mod:`.tasks.graduation` .

    A protocol is composed of multiple tasks (steps), and graduation criteria
    define when a subject should progress through those steps.

    eg. a subject should graduate one stage after 300 trials, or after it reaches
    75% accuracy over the last 500 trials.

    Attributes:
        type_selection (:class:`QtWidgets.QComboBox`): A box to select from the available
            graduation types listed in :py:data:`.tasks.GRAD_LIST` . Has its `currentIndexChanged`
            signal connected to :py:meth:`.Graduation_Widget.populate_params`
        param_dict (dict): Stores the type of graduation and the relevant params,
            fetched by :class:`.Protocol_Wizard` when defining a protocol.
        set_graduation (:py:meth:`.Protocol_Wizard.set_graduation`): Passed to us after we're inited.
    """

    def __init__(self):
        super(Graduation_Widget, self).__init__()

        # Grad type dropdown
        type_label = QtWidgets.QLabel("Graduation Criterion:")
        self.type_selection = QtWidgets.QComboBox()
        self.type_selection.insertItems(0, tasks.GRAD_LIST.keys())
        self.type_selection.currentIndexChanged.connect(self.populate_params)

        # Param form
        self.param_layout = QtWidgets.QFormLayout()

        layout = QtWidgets.QVBoxLayout()
        layout.addWidget(type_label)
        layout.addWidget(self.type_selection)
        layout.addLayout(self.param_layout)

        self.setLayout(layout)

        self.param_dict = {}

        self.type = ""

        self.set_graduation = None

        self.populate_params()

    def populate_params(self, params=None):
        """
        Repopulate the widget with fields to edit graduation parameters, fill fields
        if we are passed `params`.

        Each :class:`QtWidgets.QLineEdit` 's :py:meth:`.QLineEdit.editingFinished` signal is connected
        to :py:meth:`.Graduation_Widget.store_param` .

        TODO:
            For now we assume all parameters are defined with a text edit box, so it's not
            clear how we'd do boolean parameters for example. This will be fixed with refactoring
            the parameter scheme.

        Args:
            params (dict): In the case that :class:`.Protocol_Wizard` switches us back to
                a step where we have already defined graduation parameters, it will pass them
                so we can repopulate the relevant widgets with them.
        """
        self.clear_params()
        self.type = self.type_selection.currentText()
        self.param_dict['type'] = self.type

        for k in tasks.GRAD_LIST[self.type].PARAMS:
            edit_box = QtWidgets.QLineEdit()
            edit_box.setObjectName(k)
            edit_box.editingFinished.connect(self.store_param)
            if isinstance(params, dict):
                if k in params.keys():
                    edit_box.setText(params[k])
            self.param_layout.addRow(QtWidgets.QLabel(k), edit_box)

    def clear_params(self):
        """
        Clear any parameter widgets we have.
        """
        while self.param_layout.count():
            child = self.param_layout.takeAt(0)
            if child.widget():
                child.widget().deleteLater()

    def store_param(self):
        """
        When a parameter is edited, save it in our param_dict, and also call our
        `set_graduation` method, which should be :py:meth:`.Protocol_Wizard.set_graduation`
        passed to us after instantiation.

        If we were not passed `set_graduation`, just saves in `param_dict`.
        """
        sender = self.sender()
        name = sender.objectName()
        self.param_dict[name] = sender.text()

        if not callable(self.set_graduation):
            Warning("Stored Graduation parameters in our param_dict, but wasn't passed a set_graduation method!")
            return

        self.set_graduation()

class Drag_List(QtWidgets.QListWidget):
    """
    A :class:`QtWidgets.QListWidget` that is capable of having files dragged & dropped.

    copied with much gratitude from `stackoverflow <https://stackoverflow.com/a/25614674>`_

    Primarily used in :class:`.Sound_Widget` to be able to drop sound files.

    To use: connect `fileDropped` to a method, that method will receive a list of files
    dragged onto this widget.

    Attributes:
        fileDropped (:class:`QtCore.Signal`): A Qt signal that takes a list
    """
    fileDropped = QtCore.Signal(list)

    def __init__(self):
        # type: () -> None
        super(Drag_List, self).__init__()
        self.setAcceptDrops(True)

    def dragEnterEvent(self, e):
        """
        When files are dragged over us, if they have paths in them,
        accept the event.

        Args:
            e (:class:`QtCore.QEvent`): containing the drag information.
        """
        if e.mimeData().hasUrls:
            e.accept()
        else:
            e.ignore()

    def dragMoveEvent(self, event):
        """
        If the `dragEnterEvent` was accepted, while the drag is being moved within us,
        `setDropAction` to :class:`.QtCore.Qt.CopyAction`

        Args:
            event (:class:`QtCore.QEvent`): containing the drag information.
        """
        if event.mimeData().hasUrls:
            event.setDropAction(QtCore.Qt.CopyAction)
            event.accept()
        else:
            event.ignore()

    def dropEvent(self, event):
        """
        When the files are finally dropped, if they contain paths,
        emit the list of paths through the `fileDropped` signal.

        Args:
            event (:class:`QtCore.QEvent`): containing the drag information.
        """
        if event.mimeData().hasUrls:
            event.setDropAction(QtCore.Qt.CopyAction)
            event.accept()
            links = []
            for url in event.mimeData().urls():
                links.append(str(url.toLocalFile()))
            self.fileDropped.emit(links)
        else:
            event.ignore()


class Sound_Widget(QtWidgets.QWidget):
    """
    A widget that allows sounds to be parameterized.

    Used in :class:`.Protocol_Wizard` .

    Has two :class:`.Drag_List` s for left and right sounds (for a 2afc task), given
    Buttons beneath them allow adding and removing sounds.

    Adding a sound will open a :class:`.Add_SoundDialog`

    TODO:
        Sounds will eventually be more elegantly managed by a ... sound manager..
        For now sound managers are rudimentary and only support random presentation
        with correction trials and bias correction.

    Attributes:
        sound_dict (dict): Dictionary with the structure::

                {'L': [{'param_1':'param_1', ... }], 'R': [...]}

            where multiple sounds can be present in either 'L' or 'R' list.



    """
    def __init__(self):
        # type: () -> None
        QtWidgets.QWidget.__init__(self)

        self.sounddir = prefs.get('SOUNDDIR')

        self.set_sounds = None

        # Left sounds
        left_label = QtWidgets.QLabel("Left Sounds")
        left_label.setFixedHeight(30)
        self.left_list = Drag_List()
        self.left_list.fileDropped.connect(self.files_dropped)
        self.left_list.setObjectName("L")
        self.add_left_button = QtWidgets.QPushButton("+")
        self.add_left_button.setFixedHeight(30)
        self.add_left_button.clicked.connect(lambda: self.add_sound('L'))
        self.remove_left_button = QtWidgets.QPushButton("-")
        self.remove_left_button.setFixedHeight(30)
        self.remove_left_button.clicked.connect(lambda: self.remove_sound('L'))

        left_layout = QtWidgets.QVBoxLayout()
        left_button_layout = QtWidgets.QHBoxLayout()
        left_button_layout.addWidget(self.add_left_button)
        left_button_layout.addWidget(self.remove_left_button)
        left_layout.addWidget(left_label)
        left_layout.addWidget(self.left_list)
        left_layout.addLayout(left_button_layout)

        # Right sounds
        right_label = QtWidgets.QLabel("Right Sounds")
        right_label.setFixedHeight(30)
        self.right_list = Drag_List()
        self.right_list.fileDropped.connect(self.files_dropped)
        self.right_list.setObjectName("R")
        self.add_right_button = QtWidgets.QPushButton("+")
        self.add_right_button.setFixedHeight(30)
        self.add_right_button.clicked.connect(lambda: self.add_sound('R'))
        self.remove_right_button = QtWidgets.QPushButton("-")
        self.remove_right_button.setFixedHeight(30)
        self.remove_right_button.clicked.connect(lambda: self.remove_sound('R'))

        right_layout = QtWidgets.QVBoxLayout()
        right_button_layout = QtWidgets.QHBoxLayout()
        right_button_layout.addWidget(self.add_right_button)
        right_button_layout.addWidget(self.remove_right_button)
        right_layout.addWidget(right_label)
        right_layout.addWidget(self.right_list)
        right_layout.addLayout(right_button_layout)

        self.sound_dict = {'L': [], 'R': []}

        main_layout = QtWidgets.QHBoxLayout()
        main_layout.addLayout(left_layout)
        main_layout.addLayout(right_layout)
        self.setLayout(main_layout)

        # TODO:Add drag and drop for files

    def pass_set_param_function(self, set_param_fnxn):
        """
        Receives :py:meth:`.Protocol_Wizard.set_sounds`

        Args:
            set_param_fnxn (:py:meth:`.Protocol_Wizard.set_sounds`): Called when sounds are changed.
        """
        self.set_sounds = set_param_fnxn

    def add_sound(self, side):
        """
        When the "+" button on either side is pressed, open an :class:`.Add_Sound_Dialog`.

        Args:
            side (str): The buttons are connected with a lambda function, this will be either 'L' or 'R'.
                Used to add sounds to the `sound_dict`
        """
        new_sound = self.Add_Sound_Dialog()
        new_sound.exec_()

        if new_sound.result() == 1:
            self.sound_dict[side].append(new_sound.param_dict)
            if side == 'L':
                self.left_list.addItem(new_sound.param_dict['type'])
            elif side == 'R':
                self.right_list.addItem(new_sound.param_dict['type'])
            self.set_sounds()

    def remove_sound(self, side):
        """
        When the "-" button is pressed, remove the currently highlighted sound.

        Args:
            side (str): The buttons are connected with a lambda function, this will be either 'L' or 'R'.
                Selects that list so we can remove the currently selected row.
        """
        if side == 'L':
            current_sound = self.left_list.currentRow()
            del self.sound_dict['L'][current_sound]
            self.left_list.takeItem(current_sound)
        elif side == 'R':
            current_sound = self.right_list.currentRow()
            del self.sound_dict['R'][current_sound]
            self.right_list.takeItem(current_sound)
        self.set_sounds()

    def populate_lists(self, sound_dict):
        """
        Populates the sound lists after re-selecting a step.

        Args:
            sound_dict (dict): passed to us by :class:`.Protocol_Wizard` upon reselecting a step.
        """
        # Populate the sound lists after re-selecting a step
        self.sound_dict = sound_dict
        for k in self.sound_dict['L']:
            self.left_list.addItem(k['type'])
        for k in self.sound_dict['R']:
            self.right_list.addItem(k['type'])

    def files_dropped(self, files):
        """
        Warning:
            This was programmed hastily and is pretty idiosyncratic to my use.

            It does work for general files but has some extra logic built in to handle my stimuli.

            To be made more general in v0.3

        Note:
            Sounds must be in the folder specified in `prefs.get('SOUNDDIR')`.

        When files are dropped on the lists, strips `prefs.get('SOUNDDIR')` from them to make them
        relative paths, adds them to the `sound_dict`

        Args:
            files (list): List of absolute paths.
        """
        # TODO: Make this more general...
        msg = QtWidgets.QMessageBox()
        msg.setText("Are these Speech sounds in the format '/speaker/cv/cv_#.wav'?")
        msg.setStandardButtons(QtWidgets.QMessageBox.Yes | QtWidgets.QMessageBox.No)
        ret = msg.exec_()

        sender = self.sender()
        side = sender.objectName()

        if ret == QtWidgets.QMessageBox.No:
            for f in files:
                f = f.strip(self.sounddir)

                self.sound_dict[side].append({'type':'File', 'path':f})
                if side == 'L':
                    self.left_list.addItem(f)
                elif side == 'R':
                    self.right_list.addItem(f)


        elif ret == QtWidgets.QMessageBox.Yes:
            for f in files:
                f = f.strip(self.sounddir)
                f_split = f.split(os.sep)
                speaker = f_split[0]
                cv = f_split[-1].split('.')[0].split('_')[0]
                consonant = cv[0]
                vowel = cv[1:]
                token = f_split[-1].split('.')[0].split('_')[1]
                param_dict = {'type':'Speech','path':f,
                 'speaker':speaker,'consonant':consonant,
                 'vowel':vowel,'token':token}
                self.sound_dict[side].append(param_dict)
                if side == 'L':
                    self.left_list.addItem(f)
                elif side == 'R':
                    self.right_list.addItem(f)

        self.set_sounds()

    class Add_Sound_Dialog(QtWidgets.QDialog):
        """
        Presents a dialog to define a new sound.

        Makes a selection box to choose the sound type from
        :py:data:`.sounds.SOUND_LIST` , and then populates edit boxes
        so we can fill in its `PARAMS` .

        Attributes:
            type_selection (:class:`QtWidgets.QComboBox`): Select from a list of available sounds
            param_dict (dict): Parameters that are retreived by the calling :class:`.Sound_Widget`.

        """
        def __init__(self):
            # type: () -> None
            QtWidgets.QDialog.__init__(self)

            # Sound type dropdown
            type_label = QtWidgets.QLabel("Sound Type:")
            self.type_selection = QtWidgets.QComboBox()
            self.type_selection.insertItems(0, sounds.SOUND_LIST.keys())
            self.type_selection.currentIndexChanged.connect(self.populate_params)

            # Param form
            self.param_layout = QtWidgets.QFormLayout()

            # Button box
            buttonBox = QtWidgets.QDialogButtonBox(QtWidgets.QDialogButtonBox.Ok | QtWidgets.QDialogButtonBox.Cancel)
            buttonBox.accepted.connect(self.accept)
            buttonBox.rejected.connect(self.reject)

            # Layout
            layout = QtWidgets.QVBoxLayout()
            layout.addWidget(type_label)
            layout.addWidget(self.type_selection)
            layout.addLayout(self.param_layout)
            layout.addWidget(buttonBox)

            self.setLayout(layout)


            # dict for storing params
            self.param_dict = {}

            # do initial population
            self.populate_params()

        def populate_params(self):
            """
            When a sound type is selected, make a :class:`.QtWidgets.QLineEdit` for each
            `PARAM` in its definition.
            """
            self.clear_params()

            self.type = self.type_selection.currentText()
            self.param_dict['type'] = self.type

            for k in sounds.SOUND_LIST[self.type].PARAMS:
                edit_box = QtWidgets.QLineEdit()
                edit_box.setObjectName(k)
                edit_box.editingFinished.connect(self.store_param)
                self.param_layout.addRow(QtWidgets.QLabel(k), edit_box)

        def clear_params(self):
            """
            Clear all current widgets
            """
            while self.param_layout.count():
                child = self.param_layout.takeAt(0)
                if child.widget():
                    child.widget().deleteLater()

        def store_param(self):
            """
            When one of our edit boxes is edited, stash the parameter in `param_dict`
            """
            sender = self.sender()
            name = sender.objectName()
            self.param_dict[name] = sender.text()

###################################3
# Tools
######################################

class Bandwidth_Test(QtWidgets.QDialog):
    """
    Test the limits of the rate of messaging from the connected Pilots.

    Asks pilots to send messages at varying rates and with varying payload sizes, and with messages with/without receipts.

    Measures drop rates and message latency

    Attributes:
        rate_list (list): List of rates (Hz) to test
        payload_list (list): List of payload sizes (KB) to test
        messages (list): list of messages received during test
    """

    def __init__(self, pilots):
        super(Bandwidth_Test, self).__init__()

        self.pilots = pilots

        self.rate_list = []
        self.payload_list = []
        self.test_pilots = []
        self.finished_pilots = []
        self.messages = []

        self.results = []
        self.delays = []
        self.drops = []
        self.speeds = []
        self.rates =[]


        self.end_test = threading.Event()
        self.end_test.clear()

        self.listens = {
            'BANDWIDTH_MSG': self.register_msg
        }


        self.node = Net_Node(id="bandwidth",
                             upstream='T',
                             port = prefs.get('MSGPORT'),
                             listens=self.listens)

        self.init_ui()

    def init_ui(self):
        """
        Look we're just making the stuff in the window over here alright? relax.
        """

        # two panes: left selects the pilots and sets params of the test,
        # right plots outcomes

        # main layout l/r
        self.layout = QtWidgets.QHBoxLayout()

        # left layout for settings
        self.settings = QtWidgets.QFormLayout()

        self.n_messages = QtWidgets.QLineEdit('1000')
        self.n_messages.setValidator(QtGui.QIntValidator())

        self.receipts = QtWidgets.QCheckBox('Get receipts?')
        self.receipts.setChecked(True)

        self.rates = QtWidgets.QLineEdit('50')
        self.rates.setObjectName('rates')
        self.rates.editingFinished.connect(self.validate_list)
        self.rate_list = [50]

        self.payloads = QtWidgets.QLineEdit('0')
        self.payloads.setObjectName('payloads')
        self.payloads.editingFinished.connect(self.validate_list)
        self.payload_list = [0]

        # checkboxes for which pis to include in test
        self.pilot_box = QtWidgets.QGroupBox('Pilots')
        self.pilot_checks = {}
        self.pilot_layout = QtWidgets.QVBoxLayout()

        for p in self.pilots.keys():
            cb = QtWidgets.QCheckBox(p)
            cb.setChecked(True)
            self.pilot_checks[p] = cb
            self.pilot_layout.addWidget(cb)

        # gotta have progress bars
        self.all_pbar = QtWidgets.QProgressBar()
        self.this_pbar = QtWidgets.QProgressBar()

        # buttons to start test/save results
        self.start_btn = QtWidgets.QPushButton('Start Test')
        self.start_btn.clicked.connect(self.start)
        self.save_btn = QtWidgets.QPushButton('Save Results')
        self.save_btn.setEnabled(False)
        self.save_btn.clicked.connect(self.save)


        # combine settings
        self.settings.addRow('N messages per test', self.n_messages)
        self.settings.addRow('Confirm sent messages?', self.receipts)
        self.settings.addRow('Message Rates per Pilot \n(in Hz, list of integers like "[1, 2, 3]")',
                             self.rates)
        self.settings.addRow('Payload sizes per message \n(in KB, list of integers like "[32, 64, 128]")',
                             self.payloads)
        self.settings.addRow('Which Pilots to include in test',
                             self.pilot_layout)
        self.settings.addRow('Progress: All tests', self.all_pbar)
        self.settings.addRow('Progress: This test', self.this_pbar)

        self.settings.addRow(self.start_btn, self.save_btn)

        ###########
        # plotting widget
        self.drop_plot = pg.PlotWidget(title='Message Drop Rate')
        self.delay_plot = pg.PlotWidget(title='Mean Delay')
        self.speed_plot = pg.PlotWidget(title='Requested vs. Actual speed')


        # the actual graphical objects that draw stuff for us
        self.drop_line = self.drop_plot.plot(symbol='t', symbolBrush=(100, 100, 255, 50))
        self.delay_line = self.delay_plot.plot(symbol='t', symbolBrush=(100, 100, 255, 50))
        self.speed_line = self.speed_plot.plot(symbol='t', symbolBrush=(100, 100, 255, 50))
        self.drop_line.setPen((255,0,0))
        self.delay_line.setPen((255,0,0))
        self.speed_line.setPen((255,0,0))



        self.plot_layout = QtWidgets.QVBoxLayout()
        self.plot_layout.addWidget(self.drop_plot)
        self.plot_layout.addWidget(self.delay_plot)
        self.plot_layout.addWidget(self.speed_plot)



        # add panes
        self.layout.addLayout(self.settings, 1)
        self.layout.addLayout(self.plot_layout, 1)

        self.setLayout(self.layout)

    def start(self):
        """
        Start the test!!!
        """

        # lists to store our results for plotting and etc.
        self.results = []
        self.delays = []
        self.drops = []
        self.speeds = []
        self.rates =[]

        # first make sure we got everything we need
        if len(self.rate_list) == 0:
            warning_msg = QtWidgets.QMessageBox(QtWidgets.QMessageBox.Warning,
                                            "No rates to test!",
                                            "Couldn't find a list of rates to test, did you enter one?")
            warning_msg.exec_()
            return
        if len(self.payload_list) ==0 :
            warning_msg = QtWidgets.QMessageBox(QtWidgets.QMessageBox.Warning,
                                            "No payloads to test!",
                                            "Couldn't find a list of payloads to test, did you enter one?")
            warning_msg.exec_()
            return

        # get list of checked pis
        test_pilots = []
        for pilot, p_box in self.pilot_checks.items():
            if p_box.isChecked():
                test_pilots.append(pilot)
        self.test_pilots = test_pilots


        # stash some run parameters
        get_receipts = self.receipts.isChecked()
        n_messages = self.n_messages.text()
        # 'n messages for this test' in case user changes it during run
        self.n_messages_test = int(n_messages)



        self.save_btn.setEnabled(False)
        self.start_btn.setEnabled(False)

        # set pbars
        if len(self.payload_list) == 0:
            payload_len = 1
        else:
            payload_len = len(self.payload_list)
        self.all_pbar.setMaximum(len(self.rate_list)*payload_len)
        self.this_pbar.setMaximum(self.n_messages_test*len(test_pilots))
        self.all_pbar.reset()

        # save tests to do, disable play button, and get to doing it
        self.tests_todo = [x for x in itertools.product(self.rate_list, self.payload_list, [self.n_messages_test], [get_receipts])]




        # used to update pbar
        self.test_counter = itertools.count()


        self.current_test = self.tests_todo.pop()
        self.send_test(*self.current_test)
        # # start a timer that continues the test if messages are dropped
        # try:
        #     self.repeat_timer.cancel()
        # except:
        #     pass
        #
        # self.repeat_timer = threading.Timer(self.current_test[0] * self.current_test[2] * 20,
        #                                     self.process_test, args=self.current_test)
        # self.repeat_timer.daemon = True
        # self.repeat_timer.start()



    def send_test(self, rate, payload, n_msg, confirm):
        """
        Send a message describing the test to each of the pilots in :attr:`Bandwidth_Test.test_pilots`

        Args:
            rate (int): Rate of message sending in Hz
            payload (int): Size of message payload in bytes
            n_msg (int): Number of messages to send
            confirm (bool): If True, use message confirmation, if False no confirmation.

        Returns:

        """
        self.finished_pilots = []
        self.messages = []


        msg = {'rate': rate,
               'payload': payload,
               'n_msg': n_msg,
               'confirm': confirm}

        self.end_test.clear()
        self.this_pbar.reset()
        self.msg_counter = itertools.count()

        for p in self.test_pilots:
            self.node.send(to=p, key="BANDWIDTH", value=msg)

    @gui_event
    def process_test(self, rate, n_msg, confirm):
        """
        Process the results of the test and update the plot window.

        Reads message results from :attr:`~Bandwidth_Test.messages`, appends computed results to
        :attr:`~Bandwidth_Test.results`, and starts the next test if any remain.

        Args:
            rate (int): Rate of current test in Hz
            n_msg (int): Number of expected messages in this test
            confirm (bool): Whether message confirmations were enabled for this test.
        """

        # start a timer that continues the test if messages are dropped
        try:
            self.repeat_timer.cancel()
        except:
            pass

        # process messages
        msg_df = pd.DataFrame.from_records(self.messages,
                                           columns=['pilot', 'n_msg', 'timestamp_sent', 'timestamp_rcvd', 'payload_size', 'message_size'])
        msg_df = msg_df.astype({'timestamp_sent':'datetime64', 'timestamp_rcvd':'datetime64'})

        # compute summary
        try:
            mean_delay = np.mean(msg_df['timestamp_rcvd'] - msg_df['timestamp_sent']).total_seconds()
        except AttributeError:
            mean_delay = np.mean(msg_df['timestamp_rcvd'] - msg_df['timestamp_sent'])

        try:
            send_jitter = np.std(msg_df.groupby('pilot').timestamp_sent.diff()).total_seconds()
        except AttributeError:
            print(np.std(msg_df.groupby('pilot').timestamp_sent.diff()))
            send_jitter = np.std(msg_df.groupby('pilot').timestamp_sent.diff())

        try:
            delay_jitter = np.std(msg_df['timestamp_rcvd'] - msg_df['timestamp_sent']).total_seconds()
        except AttributeError:
            delay_jitter = np.std(msg_df['timestamp_rcvd'] - msg_df['timestamp_sent'])

        drop_rate = np.mean(1.0-(msg_df.groupby('pilot').n_msg.count() / float(n_msg)))

        try:
            mean_speed = 1.0/msg_df.groupby('pilot').timestamp_rcvd.diff().mean().total_seconds()
        except AttributeError:
            mean_speed = 1.0/msg_df.groupby('pilot').timestamp_rcvd.diff().mean()

        mean_payload = msg_df.payload_size.mean()
        mean_message = msg_df.message_size.mean()

        #print(msg_df.groupby('pilot').timestamp_rcvd.diff())

        # plot
        self.rates.append(rate)
        self.drops.append(drop_rate)
        self.delays.append(mean_delay)
        self.speeds.append(mean_speed)


        self.results.append((rate, mean_payload, mean_message, n_msg, confirm, len(self.test_pilots), mean_delay, drop_rate, mean_speed, send_jitter, delay_jitter))

        self.delay_line.setData(x=self.rates, y=self.delays)
        self.drop_line.setData(x=self.rates, y=self.drops)
        self.speed_line.setData(x=self.rates, y=self.speeds)
        # self.drop_plot.setYRange(np.min(self.drops), np.max(self.drops),
        #                          padding=(np.max(self.drops) - np.min(self.drops)) * .1)
        # self.delay_plot.setYRange(np.min(self.delays), np.max(self.delays),
        #                           padding=(np.max(self.delays) - np.min(self.delays)) * .1)
        # self.speed_plot.setYRange(np.min(self.speeds), np.max(self.speeds))

        self.all_pbar.setValue(next(self.test_counter) + 1)



        if len(self.tests_todo) == 0:
            self.save_btn.setEnabled(True)
            self.start_btn.setEnabled(True)
        else:
            time.sleep(2.5)
            self.current_test = self.tests_todo.pop()
            self.send_test(*self.current_test)

            # self.repeat_timer = threading.Timer(self.current_test[0]*self.current_test[2]*10,
            #                                     self.process_test, args=self.current_test)
            # self.repeat_timer.daemon = True
            # self.repeat_timer.start()
        self.repaint()



    @gui_event
    def save(self):
        """
        Select save file location for test results (csv) and then save them there

        """

        fileName, filtr = QtWidgets.QFileDialog.getSaveFileName(self,
                "Where should we save these results?",
                prefs.get('DATADIR'),
                "CSV files (*.csv)", "")

        # make and save results df
        try:
            res_df = pd.DataFrame.from_records(self.results,
                                               columns=['rate', 'payload_size', 'message_size', 'n_messages', 'confirm',
                                                        'n_pilots', 'mean_delay', 'drop_rate',
                                                        'actual_rate', 'send_jitter', 'delay_jitter'])

            res_df.to_csv(fileName)
            reply = QtWidgets.QMessageBox.information(self,
                                                  "Results saved!", "Results saved to {}".format(fileName))

        except Exception as e:
            reply = QtWidgets.QMessageBox.critical(self, "Error saving",
                                               "Error while saving your results:\n{}".format(e))




    def register_msg(self, value):
        """
        Receive message from pilot, stash timestamp, number and pilot


        Args:
            value (dict): Value should contain

                * Pilot
                * Timestamp
                * Message number
                * Payload
        """
        # have to iterate over contents to get true size,
        # and then add size of container itself.
        # payload size is distinct from the serialized message size, this is the end size
        # as it ends up on the disk of the receiver
        # pdb.set_trace()
        # payload_size = np.sum([sys.getsizeof(v) for k, v in value.items()]) + sys.getsizeof(value)
        if 'test_end' in value.keys():
            self.finished_pilots.append(value['pilot'])

            if len(self.finished_pilots) == len(self.test_pilots):
                self.process_test(value['rate'], value['n_msg'], value['confirm'])

            return

        payload_size = value['payload_size']




        #payload_size = np.frombuffer(base64.b64decode(value['payload']),dtype=np.bool).nbytes

        self.messages.append((value['pilot'],
                              int(value['n_msg']),
                              value['timestamp'],
                              datetime.datetime.now().isoformat(),
                              payload_size,
                              value['message_size']))

        msgs_rcvd = next(self.msg_counter)
        if msgs_rcvd % float(round(self.n_messages_test/100.0)) < 1.0:
             self.update_pbar(msgs_rcvd+1)



    @gui_event
    def update_pbar(self, val):
        self.this_pbar.setValue(val+1)



    def validate_list(self):
        """
        Checks that the entries in :py:attr:`Bandwidth_Test.rates` and :py:attr:`Bandwidth_Test.payloads` are well formed.

        ie. that they are of the form 'integer, integer, integer'...

        pops a window that warns about ill formed entry and clears line edit if badly formed

        If the list validates, stored as either :py:attr:`Bandwidth_Test.rate_list` or :py:attr:`Bandwidth_Test.payload_list`


        """
        # pdb.set_trace()
        sender = self.sender()

        text = sender.text()

        # user doesn't have to add open/close brackets in input, make sure
        if not text.startswith('['):
            text = '[ ' + text
        if not text.endswith(']'):
            text = text + ' ]'

        # validate form of string
        try:
            a_list = ast.literal_eval(text)
        except SyntaxError:
            warning_msg = QtWidgets.QMessageBox(QtWidgets.QMessageBox.Warning,
                                            "Improperly formatted list!",
                                            "The input received wasn't a properly formatted list of integers. Make sure your input is of the form '1, 2, 3' or '[ 1, 2, 3 ]'\ninstead got : {}".format(text))
            sender.setText('')
            warning_msg.exec_()

            return

        # validate integers
        for i in a_list:
            if not isinstance (i, int):
                warning_msg = QtWidgets.QMessageBox(QtWidgets.QMessageBox.Warning,
                                                "Improperly formatted list!",
                                                "The input received wasn't a properly formatted list of integers. Make sure your input is of the form '1, 2, 3' or '[ 1, 2, 3 ]'\ninstead got : {}".format(
                                                    text))
                sender.setText('')
                warning_msg.exec_()

                return

        # if passes our validation, set list
        if sender.objectName() == 'rates':
            self.rate_list = a_list
        elif sender.objectName() == 'payloads':
            self.payload_list = a_list
        else:
            Warning('Not sure what list this is, object name is: {}'.format(sender.objectName()))











class Calibrate_Water(QtWidgets.QDialog):
    """
    A window to calibrate the volume of water dispensed per ms.
    """
    def __init__(self, pilots):
        """
        Args:
            pilots (:py:attr:`.Terminal.pilots`): A dictionary of pilots
            message_fn (:py:meth:`.Net_Node.send`): The method the Terminal uses to send messages via its net node.
        """
        super(Calibrate_Water, self).__init__()

        self.pilots = pilots
        self.pilot_widgets = {}

        self.init_ui()

    def init_ui(self):
        self.layout = QtWidgets.QVBoxLayout()

        # Container Widget
        self.container = QtWidgets.QWidget()
        # Layout of Container Widget
        self.container_layout = QtWidgets.QVBoxLayout(self)

        self.container.setLayout(self.container_layout)


        screen_geom = QtWidgets.QDesktopWidget().availableGeometry()
        # get max pixel value for each subwidget
        widget_height = np.floor(screen_geom.height()-50/float(len(self.pilots)))


        for p in self.pilots:
            self.pilot_widgets[p] = Pilot_Ports(p)
            self.pilot_widgets[p].setMaximumHeight(widget_height)
            self.pilot_widgets[p].setMaximumWidth(screen_geom.width())
            self.pilot_widgets[p].setSizePolicy(QtWidgets.QSizePolicy.Maximum, QtWidgets.QSizePolicy.Maximum)
            self.container_layout.addWidget(self.pilot_widgets[p])

        # Scroll Area Properties
        self.scroll = QtWidgets.QScrollArea()
        self.scroll.setWidgetResizable(False)
        self.scroll.setWidget(self.container)
        self.layout.addWidget(self.scroll)

        # ok/cancel buttons
        buttonBox = QtWidgets.QDialogButtonBox(QtWidgets.QDialogButtonBox.Ok | QtWidgets.QDialogButtonBox.Cancel)
        buttonBox.accepted.connect(self.accept)
        buttonBox.rejected.connect(self.reject)
        self.layout.addWidget(buttonBox)



        self.setLayout(self.layout)

        # prevent from expanding
        # set max size to screen size

        self.setMaximumHeight(screen_geom.height())
        self.setMaximumWidth(screen_geom.width())
        self.setSizePolicy(QtWidgets.QSizePolicy.Maximum, QtWidgets.QSizePolicy.Maximum)

        self.scrollArea = QtWidgets.QScrollArea(self)
        self.scrollArea.setWidgetResizable(True)



class Pilot_Ports(QtWidgets.QWidget):
    """
    Created by :class:`.Calibrate_Water`, Each pilot's ports and buttons to control repeated release.
    """

    def __init__(self, pilot, n_clicks=1000, click_dur=30):
        """
        Args:
            pilot (str): name of pilot to calibrate
            n_clicks (int): number of times to open the port during calibration
            click_dur (int): how long to open the port (in ms)
        """
        super(Pilot_Ports, self).__init__()

        self.pilot = pilot

        # when starting, stash the duration sent to the pi in case it's changed during.
        self.open_params = {}

        # store volumes per dispense here.
        self.volumes = {}

        self.listens = {
            'CAL_PROGRESS': self.l_progress
        }

        self.node = Net_Node(id="Cal_{}".format(self.pilot),
                             upstream="T",
                             port=prefs.get('MSGPORT'),
                             listens=self.listens)

        self.init_ui()

    def init_ui(self):
        """
        Init the layout for one pilot's ports:

        * pilot name
        * port buttons
        * 3 times and vol dispersed

        :return:
        """

        layout = QtWidgets.QHBoxLayout()
        pilot_lab = QtWidgets.QLabel(self.pilot)
<<<<<<< HEAD
        #pilot_font = QtWidgets.QFont()
        #pilot_font.setBold(True)
        #pilot_font.setPointSize(14)
        #pilot_lab.setFont(pilot_font)
=======
        pilot_font = QtGui.QFont()
        pilot_font.setBold(True)
        pilot_font.setPointSize(14)
        pilot_lab.setFont(pilot_font)
>>>>>>> badb5cd8
        pilot_lab.setStyleSheet('border: 1px solid black')
        layout.addWidget(pilot_lab)

        # make param setting boxes
        param_layout = QtWidgets.QFormLayout()
        self.n_clicks = QtWidgets.QLineEdit(str(1000))
        self.n_clicks.setSizePolicy(QtWidgets.QSizePolicy.Fixed,QtWidgets.QSizePolicy.Fixed)
        self.n_clicks.setValidator(QtGui.QIntValidator())
        self.interclick_interval = QtWidgets.QLineEdit(str(50))
        self.interclick_interval.setSizePolicy(QtWidgets.QSizePolicy.Fixed,QtWidgets.QSizePolicy.Fixed)
        self.interclick_interval.setValidator(QtGui.QIntValidator())

        param_layout.addRow("n clicks", self.n_clicks)
        param_layout.addRow("interclick (ms)", self.interclick_interval)

        layout.addLayout(param_layout)

        # buttons and fields for each port

        #button_layout = QtWidgets.QVBoxLayout()
        vol_layout = QtWidgets.QGridLayout()

        self.dur_boxes = {}
        self.vol_boxes = {}
        self.pbars = {}
        self.flowrates = {}

        for i, port in enumerate(['L', 'C', 'R']):
            # init empty dict to store volumes and params later
            self.volumes[port] = {}

            # button to start calibration
            port_button = QtWidgets.QPushButton(port)
            port_button.setObjectName(port)
            port_button.clicked.connect(self.start_calibration)
            vol_layout.addWidget(port_button, i, 0)

            # set click duration
            dur_label = QtWidgets.QLabel("Click dur (ms)")
            self.dur_boxes[port] = QtWidgets.QLineEdit(str(20))
            self.dur_boxes[port].setSizePolicy(QtWidgets.QSizePolicy.Fixed, QtWidgets.QSizePolicy.Fixed)
            self.dur_boxes[port].setValidator(QtGui.QIntValidator())
            vol_layout.addWidget(dur_label, i, 1)
            vol_layout.addWidget(self.dur_boxes[port], i, 2)

            # Divider
            divider = QtWidgets.QFrame()
            divider.setFrameShape(QtWidgets.QFrame.VLine)
            vol_layout.addWidget(divider, i, 3)

            # input dispensed volume
            vol_label = QtWidgets.QLabel("Dispensed volume (mL)")
            self.vol_boxes[port] = QtWidgets.QLineEdit()
            self.vol_boxes[port].setSizePolicy(QtWidgets.QSizePolicy.Fixed, QtWidgets.QSizePolicy.Fixed)
            self.vol_boxes[port].setObjectName(port)
            self.vol_boxes[port].setValidator(QtGui.QDoubleValidator())
            self.vol_boxes[port].textEdited.connect(self.update_volumes)
            vol_layout.addWidget(vol_label, i, 4)
            vol_layout.addWidget(self.vol_boxes[port], i, 5)

            self.pbars[port] = QtWidgets.QProgressBar()
            vol_layout.addWidget(self.pbars[port], i, 6)

            # display flow rate

            #self.flowrates[port] = QtWidgets.QLabel('?uL/ms')
            #self.flowrates[port].setSizePolicy(QtWidgets.QSizePolicy.Fixed, QtWidgets.QSizePolicy.Fixed)
            #vol_layout.addWidget(self.flowrates[port], i, 7)

        layout.addLayout(vol_layout)


        self.setLayout(layout)




    def update_volumes(self):
        """
        Store the result of a volume calibration test in :attr:`~Pilot_Ports.volumes`
        """
        port = self.sender().objectName()

        if port in self.open_params.keys():
            open_dur = self.open_params[port]['dur']
            n_clicks = self.open_params[port]['n_clicks']
            click_iti = self.open_params[port]['click_iti']
        else:
            Warning('Volume can only be updated after a calibration has been run')
            return

        vol = float(self.vol_boxes[port].text())

        self.volumes[port][open_dur] = {
            'vol': vol,
            'n_clicks': n_clicks,
            'click_iti': click_iti,
            'timestamp': datetime.datetime.now().isoformat()
        }

        # set flowrate label
        #flowrate = ((vol * 1000.0) / n_clicks) / open_dur
        #frame_geom = self.flowrates[port].frameGeometry()
        #self.flowrates[port].setMaximumHeight(frame_geom.height())


        #self.flowrates[port].setText("{} uL/ms".format(flowrate))

    def start_calibration(self):
        """
        Send the calibration test parameters to the :class:`.Pilot`

        Sends a message with a ``'CALIBRATE_PORT'`` key, which is handled by
        :meth:`.Pilot.l_cal_port`
        """
        port = self.sender().objectName()

        # stash params at the time of starting calibration
        self.open_params[port] = {
            'dur':int(self.dur_boxes[port].text()),
            'n_clicks': int(self.n_clicks.text()),
            'click_iti': int(self.interclick_interval.text())
        }

        self.pbars[port].setMaximum(self.open_params[port]['n_clicks'])
        self.pbars[port].setValue(0)

        msg = self.open_params[port]
        msg.update({'port':port})

        self.node.send(to=self.pilot, key="CALIBRATE_PORT",
                       value=msg)

    @gui_event
    def l_progress(self, value):
        """
        Value should contain

        * Pilot
        * Port
        * Current Click (click_num)

        :param value:
        :return:
        """
        self.pbars[value['port']].setValue(int(value['click_num']))





class Reassign(QtWidgets.QDialog):
    """
    A dialog that lets subjects be batch reassigned to new protocols or steps.
    """
    def __init__(self, subjects, protocols):
        """
        Args:
            subjects (dict): A dictionary that contains each subject's protocol and step, ie.::

                    {'subject_id':['protocol_name', step_int], ... }

            protocols (list): list of protocol files in the `prefs.get('PROTOCOLDIR')`.
                Not entirely sure why we don't just list them ourselves here.
        """
        super(Reassign, self).__init__()

        # FIXME: get logger in a superclass, good god.
        self.logger = init_logger(self)

        self.subjects = subjects
        self.protocols = protocols
        self.protocol_dir = prefs.get('PROTOCOLDIR')
        self.init_ui()

    def init_ui(self):
        """
        Initializes graphical elements.

        Makes a row for each subject where its protocol and step can be changed.
        """
        self.grid = QtWidgets.QGridLayout()

        self.subject_objects = {}

        for i, (subject, protocol) in enumerate(self.subjects.items()):
            subject_name = copy.deepcopy(subject)
            step = protocol[1]
            protocol = protocol[0]

            # subject label
            subject_lab = QtWidgets.QLabel(subject)

            self.subject_objects[subject] = [QtWidgets.QComboBox(), QtWidgets.QComboBox()]
            protocol_box = self.subject_objects[subject][0]
            protocol_box.setObjectName(subject_name)
            protocol_box.insertItems(0, self.protocols)
            # add blank at the end
            protocol_box.addItem(text='')

            # set current item if subject has matching protocol
            protocol_bool = [protocol == p for p in self.protocols]
            if any(protocol_bool):
                protocol_ind = np.where(protocol_bool)[0][0]
                protocol_box.setCurrentIndex(protocol_ind)
            else:
                # set to blank
                protocol_box.setCurrentIndex(protocol_box.count()-1)

            protocol_box.currentIndexChanged.connect(self.set_protocol)

            # create & populate step box
            step_box = self.subject_objects[subject][1]
            step_box.setObjectName(subject_name)

            self.populate_steps(subject_name)

            if step:
                step_box.setCurrentIndex(step)
            step_box.currentIndexChanged.connect(self.set_step)

            # add to layout
            self.grid.addWidget(subject_lab, i%25, 0+(np.floor(i/25))*3)
            self.grid.addWidget(protocol_box, i%25, 1+(np.floor(i/25))*3)
            self.grid.addWidget(step_box, i%25, 2+(np.floor(i/25))*3)



        buttonBox = QtWidgets.QDialogButtonBox(QtWidgets.QDialogButtonBox.Ok | QtWidgets.QDialogButtonBox.Cancel)
        buttonBox.accepted.connect(self.accept)
        buttonBox.rejected.connect(self.reject)
        main_layout = QtWidgets.QVBoxLayout()
        main_layout.addLayout(self.grid)
        main_layout.addWidget(buttonBox)

        self.setLayout(main_layout)

    def populate_steps(self, subject):
        """
        When a protocol is selected, populate the selection box with the steps that can be chosen.

        Args:
            subject (str): ID of subject whose steps are being populated
        """
        protocol_box = self.subject_objects[subject][0]
        step_box = self.subject_objects[subject][1]

        while step_box.count():
            step_box.removeItem(0)

        # Load the protocol and parse its steps
        protocol_str = protocol_box.currentText()

        # if unassigned, will be the blank string (which evals False here)
        # so do nothing in that case
        if protocol_str:
            protocol_file = os.path.join(self.protocol_dir, protocol_str + '.json')
            try:
                with open(protocol_file) as protocol_file_open:
                    protocol = json.load(protocol_file_open)
            except json.decoder.JSONDecodeError:
                self.logger.exception(f'Steps could not be populated because task could not be loaded due to malformed JSON in protocol file {protocol_file}')
                return
            except Exception:
                self.logger.exception(f'Steps could not be populated due to an unknown error loading {protocol_file}. Catching and continuing to populate window')
                return


            step_list = []
            for i, s in enumerate(protocol):
                step_list.append(s['step_name'])

            step_box.insertItems(0, step_list)



    def set_protocol(self):
        """
        When the protocol is changed, stash that and call :py:meth:`.Reassign.populate_steps` .
        Returns:

        """
        subject = self.sender().objectName()
        protocol_box = self.subject_objects[subject][0]
        step_box = self.subject_objects[subject][1]

        self.subjects[subject][0] = protocol_box.currentText()
        self.subjects[subject][1] = 0

        self.populate_steps(subject)


    def set_step(self):
        """
        When the step is changed, stash that.
        """
        subject = self.sender().objectName()
        protocol_box = self.subject_objects[subject][0]
        step_box = self.subject_objects[subject][1]

        self.subjects[subject][1] = step_box.currentIndex()





class Weights(QtWidgets.QTableWidget):
    """
    A table for viewing and editing the most recent subject weights.
    """
    def __init__(self, subject_weights, subjects):
        """
        Args:
            subject_weights (list): a list of weights of the format returned by
                :py:meth:`.Subject.get_weight(baseline=True)`.
            subjects (dict): the Terminal's :py:attr:`.Terminal.subjects` dictionary of :class:`.Subject` objects.
        """
        super(Weights, self).__init__()

        self.subject_weights = subject_weights
        self.subjects = subjects # subject objects from terminal

        self.colnames = odict()
        self.colnames['subject'] = "Subject"
        self.colnames['date'] = "Date"
        self.colnames['baseline_mass'] = "Baseline"
        self.colnames['minimum_mass'] = "Minimum"
        self.colnames['start'] = 'Starting Mass'
        self.colnames['stop'] = 'Stopping Mass'

        self.setSizePolicy(QtWidgets.QSizePolicy.Expanding, QtWidgets.QSizePolicy.Expanding)

        self.init_ui()

        self.cellChanged.connect(self.set_weight)
        self.changed_cells = [] # if we change cells, store the row, column and value so terminal can update


    def init_ui(self):
        """
        Initialized graphical elements. Literally just filling a table.
        """
        # set shape (rows by cols
        self.shape = (len(self.subject_weights), len(self.colnames.keys()))
        self.setRowCount(self.shape[0])
        self.setColumnCount(self.shape[1])


        for row in range(self.shape[0]):
            for j, col in enumerate(self.colnames.keys()):
                try:
                    if col == "date":
                        format_date = datetime.datetime.strptime(self.subject_weights[row][col], '%y%m%d-%H%M%S')
                        format_date = format_date.strftime('%b %d')
                        item = QtWidgets.QTableWidgetItem(format_date)
                    elif col == "stop":
                        stop_wt = str(self.subject_weights[row][col])
                        minimum = float(self.subject_weights[row]['minimum_mass'])
                        item = QtWidgets.QTableWidgetItem(stop_wt)
                        if float(stop_wt) < minimum:
                            item.setBackground(QtGui.QColor(255,0,0))

                    else:
                        item = QtWidgets.QTableWidgetItem(str(self.subject_weights[row][col]))
                except:
                    item = QtWidgets.QTableWidgetItem(str(self.subject_weights[row][col]))
                self.setItem(row, j, item)

        # make headers
        self.setHorizontalHeaderLabels(self.colnames.values())
        self.resizeColumnsToContents()
        self.updateGeometry()
        self.adjustSize()
        self.sortItems(0)


    def set_weight(self, row, column):
        """
        Updates the most recent weights in :attr:`.gui.Weights.subjects` objects.

        Note:
            Only the daily weight measurements can be changed this way - not subject name, baseline weight, etc.

        Args:
            row (int): row of table
            column (int): column of table
        """

        if column > 3: # if this is one of the daily weights
            new_val = self.item(row, column).text()
            try:
                new_val = float(new_val)
            except ValueError:
                ValueError("New value must be able to be coerced to a float! input: {}".format(new_val))
                return

            # get subject, date and column name
            subject_name = self.item(row, 0).text()
            date = self.subject_weights[row]['date']
            column_name = self.colnames.keys()[column] # recall colnames is an ordered dictionary
            self.subjects[subject_name].set_weight(date, column_name, new_val)


#####################################################
# Custom Autopilot Qt Style
#
# class Autopilot_Style(QtGui.QPlastiqueStyle):
#
#     def __init__(self):
#         super(Autopilot_Style, self).__init__()

class Psychometric(QtWidgets.QDialog):
    """
    A Dialog to select subjects, steps, and variables to use in a psychometric curve plot.

    See :meth:`.Terminal.plot_psychometric`

    Args:
        subjects_protocols (dict): The Terminals :attr:`.Terminal.subjects_protocols` dict

    Attributes:
        plot_params (list): A list of tuples, each consisting of (subject_id, step, variable) to be given to :func:`.viz.plot_psychometric`
    """

    def __init__(self, subjects_protocols):
        super(Psychometric, self).__init__()

        self.subjects = subjects_protocols
        # self.protocols = protocols
        # self.protocol_dir = prefs.get('PROTOCOLDIR')
        self.subject_objects = {}

        self.init_ui()


    def init_ui(self):
        self.grid = QtWidgets.QGridLayout()

        # top row just has checkbox for select all
        check_all = QtWidgets.QCheckBox()
        check_all.stateChanged.connect(self.check_all)

        self.grid.addWidget(check_all, 0,0)
        self.grid.addWidget(QtWidgets.QLabel('Check All'), 0, 1)

        # identical to Reassign, above
        for i, (subject, protocol) in zip(range(len(self.subjects)), self.subjects.items()):
            subject_name = copy.deepcopy(subject)
            step = protocol[1]

            # container for each subject's GUI object
            # checkbox, step, variable
            self.subject_objects[subject] = [QtWidgets.QCheckBox(),  QtWidgets.QComboBox(), QtWidgets.QComboBox(), QtWidgets.QLineEdit()]

            # include checkbox
            checkbox = self.subject_objects[subject][0]
            checkbox.setObjectName(subject_name)
            # checkbox.stateChanged.connect(self.select_subject)
            # self.checks.append(this_checkbox)

            # subject label
            subject_lab = QtWidgets.QLabel(subject_name)

            # protocol_box = self.subject_objects[subject][0]
            # protocol_box.setObjectName(subject_name)
            # protocol_box.insertItems(0, self.protocols)
            # # set current item if subject has matching protocol
            # protocol_bool = [protocol == p for p in self.protocols]
            # if any(protocol_bool):
            #     protocol_ind = np.where(protocol_bool)[0][0]
            #     protocol_box.setCurrentIndex(protocol_ind)
            # protocol_box.currentIndexChanged.connect(self.set_protocol)
            self.populate_steps(subject_name)
            step_box = self.subject_objects[subject][1]
            step_box.setObjectName(subject_name)
            step_box.currentIndexChanged.connect(self.populate_variables)



            # variable box
            var_box = self.subject_objects[subject][2]
            var_box.setObjectName(subject_name)

            # n most recent trials
            n_trials_box = self.subject_objects[subject][3]
            # verify that an int is given
            n_trials_box.setValidator(QtGui.QIntValidator())
            n_trials_box.setText("-1")

            # set index of current step to populate variables
            step_box.setCurrentIndex(step)

            # add layout
            self.grid.addWidget(checkbox, i+1, 0)
            self.grid.addWidget(subject_lab, i+1, 1)
            self.grid.addWidget(step_box, i+1, 2)
            self.grid.addWidget(var_box, i+1, 3)
            self.grid.addWidget(n_trials_box, i+1, 4)

        # finish layout
        buttonBox = QtWidgets.QDialogButtonBox(QtWidgets.QDialogButtonBox.Ok | QtWidgets.QDialogButtonBox.Cancel)
        buttonBox.accepted.connect(self.accept)
        buttonBox.rejected.connect(self.reject)
        main_layout = QtWidgets.QVBoxLayout()
        main_layout.addLayout(self.grid)
        main_layout.addWidget(buttonBox)

        self.setLayout(main_layout)





    def populate_steps(self, subject):
        """
        When a protocol is selected, populate the selection box with the steps that can be chosen.

        Args:
            subject (str): ID of subject whose steps are being populated
        """
        # protocol_str = self.subjects[subject][0]
        step_box = self.subject_objects[subject][1]

        while step_box.count():
            step_box.removeItem(0)

        # open the subject file and use 'current' to get step names
        asub = Subject(subject)

        step_list = []
        for s in asub.current:
            step_list.append(s['step_name'])

        step_box.insertItems(0, step_list)

    def populate_variables(self):
        """
        Fill selection boxes with step and variable names
        """
        # get step number from step box

        subject = self.sender().objectName()
        step_ind = self.subject_objects[subject][1].currentIndex()

        # the variables box
        var_box = self.subject_objects[subject][2]
        while var_box.count():
            var_box.removeItem(0)

        # open the subjet's file and get a description of the data for this
        this_subject = Subject(subject)
        step_data = this_subject.get_trial_data(step=step_ind, what="variables")
        # should only have one step, so denest
        step_data = step_data[step_data.keys()[0]]

        # iterate through variables, only keeping numerics
        add_vars = []
        for col_name, col_type in step_data.items():
            if issubclass(col_type.dtype.type, np.integer) or issubclass(col_type.dtype.type, np.floating):
                add_vars.append(col_name)

        var_box.insertItems(0, add_vars)



    def check_all(self):
        """
        Toggle all checkboxes on or off
        """
        # check states to know if we're toggling everything on or off
        check_states = [objs[0].checkState() for objs in self.subject_objects.values()]

        toggle_on = True
        if all(check_states):
            toggle_on = False


        for objs in self.subject_objects.values():
            if toggle_on:
                objs[0].setCheckState(True)
            else:
                objs[0].setCheckState(False)

    @property
    def plot_params(self):
        """
        Generate parameters for plot to be passed to :func:`.viz.plot_psychometric`

        Returns:
            tuple: (subject_name, step_name, x_var_name, n_trials_back)
        """
        _plot_params = []

        for sub_name, objs in self.subject_objects.items():
            if objs[0].checkState():
                _plot_params.append((
                    sub_name,
                    objs[1].currentText(),
                    objs[2].currentText(),
                    int(objs[3].text())
                ))
        return _plot_params


def pop_dialog(message:str,
               details:str="",
               buttons:tuple=("Ok",),
               modality:str="nonmodal",
               msg_type:str="info",) -> QtWidgets.QMessageBox:
    """Convenience function to pop a :class:`.QtGui.QDialog window to display a message.

    .. note::

        This function does *not* call `.exec_` on the dialog so that it can be managed by the caller.

    Examples:
        box = pop_dialog(
            message='Hey what up',
            details='i got something to tell you',
            buttons = ('Ok', 'Cancel'))
        ret = box.exec_()
        if ret == box.Ok:
            print("user answered 'Ok'")
        else:
            print("user answered 'Cancel'")

    Args:
        message (str): message to be displayed
        details (str): Additional detailed to be added to the displayed message
        buttons (list, tuple): A list specifying which :class:`.QtGui.QMessageBox.StandardButton` s to display.
            Use a string matching the button name, eg. "Ok" gives :class:`.QtGui.QMessageBox.Ok`
        modality (str): Window modality to use, one of "modal", "nonmodal" (default). Modal windows block nonmodal windows don't.
        msg_type (str): "info" (default), "question", "warning", or "error" to use :meth:`.QtGui.QMessageBox.information`,
            :meth:`.QtGui.QMessageBox.question`, :meth:`.QtGui.QMessageBox.warning`, or :meth:`.QtGui.QMessageBox.error`,
            respectively
    Returns:
        QtWidgets.QMessageBox
    """

    msgBox = QtWidgets.QMessageBox()

    # set text
    msgBox.setText(message)
    if details:
        msgBox.setInformativeText(details)

    # add buttons
    button_objs = [getattr(QtWidgets.QMessageBox, button) for button in buttons]
    # bitwise or to add them to the dialog box
    # https://www.geeksforgeeks.org/python-bitwise-or-among-list-elements/
    bitwise_buttons = reduce(ior, button_objs)
    msgBox.setStandardButtons(bitwise_buttons)

<<<<<<< HEAD
    if "Ok" in buttons:
        msgBox.setDefaultButton(QtWidgets.QMessageBox.Ok)
=======
    if 'Ok' in buttons:
        msgBox.setDefaultButton(QtWidgets.QMessageBox.Ok)

    icon = None
    if msg_type == "info":
        icon = QtWidgets.QMessageBox.Information
    elif msg_type == "question" or msg_type.startswith('q'):
        icon = QtWidgets.QMessageBox.Question
    elif msg_type == "warning":
        icon = QtWidgets.QMessageBox.Warning
    elif msg_type == "error":
        icon = QtWidgets.QMessageBox.Critical
>>>>>>> badb5cd8

    icon = _MAPS['dialog']['icon'].get(msg_type, None)
    if icon is not None:
        msgBox.setIcon(icon)

    modality = _MAPS['dialog']['modality'].get(modality, None)
    if modality is not None:
        msgBox.setWindowModality(modality)

    return msgBox<|MERGE_RESOLUTION|>--- conflicted
+++ resolved
@@ -302,20 +302,8 @@
             if 'state' in val.keys():
                 del val['state']
 
-<<<<<<< HEAD
-        try:
-            with open(prefs.get('PILOT_DB'), 'w') as pilot_file:
-                json.dump(self.pilots, pilot_file, indent=4, separators=(',', ': '))
-        except NameError:
-            try:
-                with open('/usr/autopilot/pilot_db.json', 'w') as pilot_file:
-                    json.dump(self.pilots, pilot_file, indent=4, separators=(',', ': '))
-            except IOError:
-                self.logger.exception('Couldnt update pilot db!')
-=======
         with open(prefs.get('PILOT_DB'), 'w') as pilot_file:
             json.dump(self.pilots, pilot_file, indent=4, separators=(',', ': '))
->>>>>>> badb5cd8
 
 ####################################
 # Control Panel Widgets
@@ -2266,17 +2254,10 @@
 
         layout = QtWidgets.QHBoxLayout()
         pilot_lab = QtWidgets.QLabel(self.pilot)
-<<<<<<< HEAD
-        #pilot_font = QtWidgets.QFont()
-        #pilot_font.setBold(True)
-        #pilot_font.setPointSize(14)
-        #pilot_lab.setFont(pilot_font)
-=======
         pilot_font = QtGui.QFont()
         pilot_font.setBold(True)
         pilot_font.setPointSize(14)
         pilot_lab.setFont(pilot_font)
->>>>>>> badb5cd8
         pilot_lab.setStyleSheet('border: 1px solid black')
         layout.addWidget(pilot_lab)
 
@@ -2930,23 +2911,8 @@
     bitwise_buttons = reduce(ior, button_objs)
     msgBox.setStandardButtons(bitwise_buttons)
 
-<<<<<<< HEAD
     if "Ok" in buttons:
         msgBox.setDefaultButton(QtWidgets.QMessageBox.Ok)
-=======
-    if 'Ok' in buttons:
-        msgBox.setDefaultButton(QtWidgets.QMessageBox.Ok)
-
-    icon = None
-    if msg_type == "info":
-        icon = QtWidgets.QMessageBox.Information
-    elif msg_type == "question" or msg_type.startswith('q'):
-        icon = QtWidgets.QMessageBox.Question
-    elif msg_type == "warning":
-        icon = QtWidgets.QMessageBox.Warning
-    elif msg_type == "error":
-        icon = QtWidgets.QMessageBox.Critical
->>>>>>> badb5cd8
 
     icon = _MAPS['dialog']['icon'].get(msg_type, None)
     if icon is not None:

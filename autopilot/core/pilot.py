--- conflicted
+++ resolved
@@ -48,19 +48,12 @@
     prefs.init(prefs_file)
     sys.path.append(os.path.dirname(prefs.REPODIR))
 
-<<<<<<< HEAD
     if hasattr(prefs, 'AUDIOSERVER') and 'AUDIO' in prefs.CONFIG:
         if prefs.AUDIOSERVER == 'pyo':
             from autopilot.stim.sound import pyoserver
         elif prefs.AUDIOSERVER == 'jack':
             from autopilot.stim.sound import jackclient
-=======
-    #if hasattr(prefs, 'AUDIOSERVER') and prefs.CONFIG == 'AUDIO':
-    if prefs.AUDIOSERVER == 'pyo':
-        from autopilot.stim.sound import pyoserver
-    elif prefs.AUDIOSERVER == 'jack':
-        from autopilot.stim.sound import jackclient
->>>>>>> efd01b55
+
 
 from autopilot.core.networking import Pilot_Station, Net_Node, Message
 from autopilot import tasks

import os
import logging
import re
import multiprocessing as mp
import inspect
from pathlib import Path
from logging.handlers import RotatingFileHandler
from threading import Lock
import warnings

from autopilot import prefs

_LOGGERS = [] # type: list
"""
List of instantiated loggers, used in :func:`.init_logger` to return existing loggers without modification
"""

_INIT_LOCK = Lock() # type: Lock


def init_logger(instance=None, module_name=None, class_name=None, object_name=None) -> logging.Logger:
    """
    Initialize a logger

    Loggers are created such that...

    * There is one logger per module (eg. all gpio objects will log to hardware.gpio)
    * If the passed object has a ``name`` attribute, that name will be prefixed to its log messages in the file
    * The loglevel for the file handler and the stdout is determined by ``prefs.get('LOGLEVEL')``, and if none is provided ``WARNING`` is used by default
    * logs are rotated according to ``prefs.get('LOGSIZE')`` (in bytes) and ``prefs.get('LOGNUM')`` (number of backups of ``prefs.get('LOGSIZE')`` to cycle through)

    Logs are stored in ``prefs.get('LOGDIR')``, and are formatted like::

        "%(asctime)s - %(name)s - %(levelname)s : %(message)s"

    Loggers can be initialized either by passing an object to the first ``instance`` argument, or
    by specifying any of ``module_name`` , ``class_name`` , or ``object_name`` (at least one must be specified)
    which are combined with periods like ``module.class_name.object_name``

    Args:
        instance: The object that we are creating a logger for! if None, at least one of ``module, class_name, or object_name`` must be passed
        module_name (None, str): If no ``instance`` passed, the module name to create a logger for
        class_name (None, str): If no ``instance`` passed, the class name to create a logger for
        object_name (None, str): If no ``instance`` passed, the object name/id to create a logger for

    Returns:
        :class:`logging.logger`
    """

    # --------------------------------------------------
    # gather variables
    # --------------------------------------------------

    if instance is not None:
        # get name of module_name without prefixed autopilot
        # eg passed autopilot.hardware.gpio.Digital_In -> hardware.gpio
        # filtering leading 'autopilot' from string

        module_name = instance.__module__
        if "__main__" in module_name:
            # awkward workaround to get module name of __main__ run objects
            mod_obj = inspect.getmodule(instance)
            mod_suffix  = inspect.getmodulename(inspect.getmodule(instance).__file__)
            module_name = '.'.join([mod_obj.__package__, mod_suffix])


        module_name = re.sub('^autopilot.', '', module_name)

        class_name = instance.__class__.__name__

        # if object is running in separate process, give it its own file
        if issubclass(instance.__class__, mp.Process):
            # it should be at least 2 (in case its first spawned in its module)
            # but otherwise nocollide
            p_num = 2
            if module_name in globals()['_LOGGERS']:
                for existing_mod in globals()['_LOGGERS']:
                    if module_name in existing_mod and re.match(r'\d$', existing_mod):
                        p_num += 1

            module_name += f"_{str(p_num).zfill(2)}"


        # get name of object if it has one
        if hasattr(instance, 'id'):
            object_name = str(instance.id)
        elif hasattr(instance, 'name'):
            object_name = str(instance.name)
        else:
            object_name = None

        # --------------------------------------------------
        # check if logger needs to be made, or exists already
        # --------------------------------------------------
    elif not any((module_name, class_name, object_name)):
        raise ValueError('Need to either give an object to create a logger for, or one of module_name, class_name, or object_name')


    # get name of logger to get
    logger_name_pieces = [v for v in (module_name, class_name, object_name) if v is not None]
    logger_name = '.'.join(logger_name_pieces)

    # trim __ from logger names, linux don't like to make things like that
    # re.sub(r"^\_\_")

    # --------------------------------------------------
    # if new logger must be made, make it, otherwise just return existing logger
    # --------------------------------------------------

    # use a lock to prevent loggers from being double-created, just to be extra careful
    with globals()['_INIT_LOCK']:

        # check if something starting with module_name already exists in loggers
        MAKE_NEW = False
        if not any([test_logger == module_name for test_logger in globals()['_LOGGERS']]):
            MAKE_NEW = True

        if MAKE_NEW:
            parent_logger = logging.getLogger(module_name)
            loglevel = getattr(logging, prefs.get('LOGLEVEL'))
            parent_logger.setLevel(loglevel)

            # make formatter that includes name
            log_formatter = logging.Formatter("%(asctime)s - %(name)s - %(levelname)s : %(message)s")

            ## file handler
            # base filename is the module_name + '.log
            base_filename = (Path(prefs.get('LOGDIR')) / module_name).with_suffix('.log')

            # if directory doesn't exist, try to make it
            if not base_filename.parent.exists():
                base_filename.parent.mkdir(parents=True, exist_ok=True)

            try:
                fh = RotatingFileHandler(
                    str(base_filename),
                    mode='a',
                    maxBytes=int(prefs.get('LOGSIZE')),
                    backupCount=int(prefs.get('LOGNUM'))
                )
            except PermissionError as e:
                # catch permissions errors, try to chmod our way out of it
                try:
                    for mod_file in Path(base_filename).parent.glob(f"{Path(base_filename).stem}*"):
                        os.chmod(mod_file, 0o777)
                        warnings.warn(f'Couldnt access {mod_file}, changed permissions to 0o777')

                    fh = RotatingFileHandler(
                        base_filename,
                        mode='a',
                        maxBytes=int(prefs.get('LOGSIZE')),
                        backupCount=int(prefs.get('LOGNUM'))
                    )
                except Exception as f:
                    raise PermissionError(f'Couldnt open logfile {base_filename}, and couldnt chmod our way out of it.\n'+'-'*20+f'\ngot errors:\n{e}\n\n{f}\n'+'-'*20)

            fh.setLevel(loglevel)
            fh.setFormatter(log_formatter)
            parent_logger.addHandler(fh)

<<<<<<< HEAD
            # console stream handler with same loglevel
            # ch = logging.StreamHandler()
            # ch.setLevel(loglevel)
            # ch.setFormatter(log_formatter)
            # logger.addHandler(ch)

            ## log creation
            globals()['_LOGGERS'].append(module_name)
            parent_logger.info(f'parent module-level logger created: {module_name}')
=======
            ## log creation
            globals()['_LOGGERS'].append(module_name)
            parent_logger.info(f'parent, module-level logger created: {module_name}')

        logger = logging.getLogger(logger_name)
        logger.info(f"Logger created: {logger_name}")

>>>>>>> cc866116

        logger = logging.getLogger(logger_name)
        logger.info(f'Logger created: {logger_name}')
    return logger<|MERGE_RESOLUTION|>--- conflicted
+++ resolved
@@ -158,17 +158,6 @@
             fh.setFormatter(log_formatter)
             parent_logger.addHandler(fh)
 
-<<<<<<< HEAD
-            # console stream handler with same loglevel
-            # ch = logging.StreamHandler()
-            # ch.setLevel(loglevel)
-            # ch.setFormatter(log_formatter)
-            # logger.addHandler(ch)
-
-            ## log creation
-            globals()['_LOGGERS'].append(module_name)
-            parent_logger.info(f'parent module-level logger created: {module_name}')
-=======
             ## log creation
             globals()['_LOGGERS'].append(module_name)
             parent_logger.info(f'parent, module-level logger created: {module_name}')
@@ -176,8 +165,4 @@
         logger = logging.getLogger(logger_name)
         logger.info(f"Logger created: {logger_name}")
 
->>>>>>> cc866116
-
-        logger = logging.getLogger(logger_name)
-        logger.info(f'Logger created: {logger_name}')
     return logger
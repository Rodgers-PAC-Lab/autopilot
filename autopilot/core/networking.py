--- conflicted
+++ resolved
@@ -35,7 +35,7 @@
 if sys.version_info >= (3,0):
     import queue
 else:
-    import queue as queue
+    import Queue as queue
 
 from autopilot import prefs
 
@@ -527,11 +527,7 @@
                     self.listener.send_multipart([unserialized_to, unserialized_to, msg[-1]])
                 return
 
-<<<<<<< HEAD
             #msg = json.loads(msg[-1])
-=======
-        #msg = json.loads(msg[-1])
->>>>>>> 4e420bf9
             #msg = Message(**msg)
             #set_trace(term_size=(80, 24))
             msg = Message(msg[-1])
@@ -874,7 +870,6 @@
 
         if not self.plot_timer:
             self.start_plot_timer()
-<<<<<<< HEAD
 
         # Send through to terminal
         #msg.value.update({'continuous':True})
@@ -896,19 +891,6 @@
 
         # Send to plot widget, which should be listening to "P_{pilot_name}"
         self.send('P_{}'.format(msg.value['pilot']), 'DATA', msg.value, flags=msg.flags)
-=======
-            
-        # Send through to terminal
-        #msg.value.update({'continuous':True})
-        self.send(to='_T', msg=msg)
-
-        # Send to plot widget, which should be listening to "P_{pilot_name}"
-        if msg.sender not in self.sent_plot.keys():
-            self.sent_plot[msg.sender] = threading.Event()
-        if self.sent_plot[msg.sender].is_set():
-            self.send(to='P_{}'.format(msg.value['pilot']), msg=msg)
-            self.sent_plot[msg.sender].clear()
->>>>>>> 4e420bf9
 
 
 
@@ -1308,11 +1290,7 @@
                 keys match the :attr:`.Message.key`.
             instance (bool): Should the node try and use the existing zmq context and tornado loop?
             upstream_ip (str): If this Net_Node is being used on its own (ie. not behind a :class:`.Station`), it can directly connect to another node at this IP. Otherwise use 'localhost' to connect to a station.
-<<<<<<< HEAD
             route_port (int): Typically, Net_Nodes only have a single Dealer socket and receive messages from their encapsulating :class:`.Station`, but
-=======
-            route_port (int): Typically, Net_Nodes only have a single Dealer socket and receive messages from their encapsulating :class:`.Station`, but 
->>>>>>> 4e420bf9
                 if you want to take this node offroad and use it independently, an int here binds a Router to the port.
         """
         if instance:
@@ -1392,11 +1370,7 @@
         #     self.router.bind('tcp://*:{}'.format(self.route_port))
         #     self.router = ZMQStream(self.router, self.loop)
         #     self.router.on_recv(self.handle_listen)
-<<<<<<< HEAD
-
-=======
-            
->>>>>>> 4e420bf9
+
 
         self.loop_thread = threading.Thread(target=self.threaded_loop)
         if self.daemon:
@@ -1519,11 +1493,7 @@
             msg (`.Message`): An already created message.
             repeat (bool): Should this message be resent if confirmation is not received?
             flags (dict):
-<<<<<<< HEAD
             force_to (bool): If we really really want to use the 'to' field to address messages
-=======
-            force_to (bool): If we really really want to use the 'to' field to address messages 
->>>>>>> 4e420bf9
                 (eg. node being used for direct communication), overrides default behavior of sending to upstream.
         """
         # send message via the dealer
@@ -1714,11 +1684,8 @@
         stream_thread.start()
         self.streams[id] = stream_thread
 
-<<<<<<< HEAD
         self.streams[id] = stream_thread
 
-=======
->>>>>>> 4e420bf9
         self.logger.info(("Stream started with configuration:\n"+
                           "ID: {}\n".format(self.id+"_"+id)+
                           "Key: {}\n".format(key)+
@@ -1918,11 +1885,6 @@
             me_string = "ID: {}; TO: {}; SENDER: {}; KEY: {}; VALUE: {}".format(self.id, self.to, self.sender, self.key, self.value)
         #me_string = "ID: {}; TO: {}; SENDER: {}; KEY: {}".format(self.id, self.to, self.sender, self.key)
 
-<<<<<<< HEAD
-
-
-=======
->>>>>>> 4e420bf9
         return me_string
 
     # enable dictionary-like behavior

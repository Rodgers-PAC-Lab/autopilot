"""Methods for running the Terminal GUI"""

import argparse
import json
import sys
import os
import datetime
import logging
import threading
from collections import OrderedDict as odict
import numpy as np
from PySide2 import QtCore, QtGui, QtSvg, QtWidgets
from autopilot import prefs
from autopilot.core import styles

if __name__ == '__main__':
    # Parse arguments - this should have been called with a .json prefs file passed
    # We'll try to look in the default location first
    parser = argparse.ArgumentParser(description="Run an autopilot Terminal")
    parser.add_argument('-f', '--prefs', help="Location of .json prefs file (created during setup_autopilot.py)")
    args = parser.parse_args()

    if not args.prefs:
        prefs_file = '/usr/autopilot/prefs.json'

        if not os.path.exists(prefs_file):
            raise Exception("No Prefs file passed, and file not in default location")

        raise Warning('No prefs file passed, loaded from default location. Should pass explicitly with -p')

    else:
        prefs_file = args.prefs

    # init prefs for module access
    prefs.init(prefs_file)

from autopilot.core.subject import Subject
from autopilot.core.plots import Plot_Widget
from autopilot.core.networking import Terminal_Station, Net_Node
from autopilot.core.utils import InvokeEvent, Invoker, get_invoker
from autopilot.core.gui import Control_Panel, Protocol_Wizard, Weights, Reassign, Calibrate_Water, Bandwidth_Test
from autopilot.core.loggers import init_logger

# Try to import viz, but continue if that doesn't work
IMPORTED_VIZ = False
VIZ_ERROR = None
try:
    from autopilot import viz
    IMPORTED_VIZ = True
except ImportError as e:
    VIZ_ERROR = str(e)
import pdb


# TODO: Be more complete about generating logs
# TODO: Make exit graceful
# TODO: Make 'edit subject' button
# TODO: Make experiment tags, save and populate?

# http://zetcode.com/gui/pysidetutorial/layoutmanagement/
# https://wiki.qt.io/PySide_Tutorials

_TERMINAL = None


class Terminal(QtWidgets.QMainWindow):
    """
    Central host to a fleet of :class:`.Pilot` s and user-facing
    :mod:`~.core.gui` objects.

    Called as a module with the -f flag to give the location of a prefs file, eg::

        python terminal.py -f prefs_file.json

    if the -f flag is not passed, looks in the default location for prefs
    (ie. `/usr/autopilot/prefs.json`)

    **Listens used by the internal :class:`.Net_Node` **

    +---------------+--------------------------------+--------------------------------------------------------+
    | Key           | Method                         | Description                                            |
    +===============+================================+========================================================+
    | `'STATE'`     | :meth:`~.Terminal.l_state`     | A Pi has changed state                                 |
    +---------------+--------------------------------+--------------------------------------------------------+
    | `'PING'`      | :meth:`~.Terminal.l_ping`      |  Someone wants to know if we're alive                  |
    +---------------+--------------------------------+--------------------------------------------------------+
    | `'DATA'`      | :meth:`~.Terminal.l_data`      | Receiving data to store                                |
    +---------------+--------------------------------+--------------------------------------------------------+
    | `'HANDSHAKE'` | :meth:`~.Terminal.l_handshake` | Pilot first contact, telling us it's alive and its IP  |
    +---------------+--------------------------------+--------------------------------------------------------+

    ** Prefs needed by Terminal **
    Typically set by :mod:`.setup.setup_terminal`

    * **BASEDIR** - Base directory for all local autopilot data, typically `/usr/autopilot`
    * **MSGPORT** - Port to use for our ROUTER listener, default `5560`
    * **DATADIR** -  `os.path.join(params['BASEDIR'], 'data')`
    * **SOUNDDIR** - `os.path.join(params['BASEDIR'], 'sounds')`
    * **PROTOCOLDIR** - `os.path.join(params['BASEDIR'], 'protocols')`
    * **LOGDIR** - `os.path.join(params['BASEDIR'], 'logs')`
    * **REPODIR** - Path to autopilot git repo
    * **PILOT_DB** - Location of `pilot_db.json` used to populate :attr:`~.Terminal.pilots`

    Attributes:
        node (:class:`~.networking.Net_Node`): Our Net_Node we use to communicate with our main networking object
        networking (:class:`~.networking.Terminal_Station`): Our networking object to communicate with the outside world
        subjects (dict): A dictionary mapping subject ID to :class:`~.subject.Subject` object.
        pilots (dict): A dictionary mapping pilot ID to a list of its subjects, its IP, and any other pilot attributes.
        layout (:class:`QtWidgets.QGridLayout`): Layout used to organize widgets
        control_panel (:class:`~.gui.Control_Panel`): Control Panel to manage pilots and subjects
        data_panel (:class:`~.plots.Plot_Widget`): Plots for each pilot and subject.
        logo (:class:`QtWidgets.QLabel`): Label holding our beautiful logo ;X
        logger (:class:`logging.Logger`): Used to log messages and network events.
    """

    def __init__(self):
        # type: () -> None
        super(Terminal, self).__init__()

        # store instance
        globals()['_TERMINAL'] = self

        # Load settings
        # These are stored in ~/.config/Autopilot/Terminal.conf
        # Currently, the only setting is "geometry", but loading here
        # in case we start to use other ones in the future
        self.settings = QtCore.QSettings("Autopilot", "Terminal")        

        # networking
        self.node = None
        self.networking = None
        self.heartbeat_dur = 10 # check every n seconds whether our pis are around still

        # data
        self.subjects = {}  # Dict of our open subject objects
        self.pilots = None

        # gui
        self.layout = None
        self.widget = None
        self.file_menu = None
        self.tool_menu = None
        self.control_panel = None
        self.data_panel = None
        self.logo = None

        # logging
        self.logger = init_logger(self)

        # Load pilots db as ordered dictionary
        with open(prefs.get('PILOT_DB')) as pilot_file:
            self.pilots = json.load(pilot_file, object_pairs_hook=odict)

        # Listen dictionary - which methods to call for different messages
        # Methods are spawned in new threads using handle_message
        self.listens = {
            'STATE': self.l_state, # A Pi has changed state
            'PING' : self.l_ping,  # Someone wants to know if we're alive
            'DATA' : self.l_data,
            'CONTINUOUS': self.l_data, # handle continuous data same way as other data
            'STREAM': self.l_data,
            'HANDSHAKE': self.l_handshake # a pi is making first contact, telling us its IP
        }

        # Make invoker object to send GUI events back to the main thread
        # self.invoker = Invoker()
        self.invoker = get_invoker()
        # prefs.add('INVOKER', self.invoker)

        self.initUI()

        # Start Networking
        # Networking is in two parts,
        # "internal" networking for messages sent to and from the Terminal object itself
        # "external" networking for messages to and from all the other components,
        # The split is so the external networking can run in another process, do potentially time-consuming tasks
        # like resending & confirming message delivery without blocking or missing messages

        self.node = Net_Node(id="_T", upstream='T', port=prefs.get('MSGPORT'), listens=self.listens)
        self.logger.info("Net Node Initialized")

        # Start external communications in own process
        # Has to be after init_network so it makes a new context
        self.networking = Terminal_Station(self.pilots)
        self.networking.start()
        self.logger.info("Station object Initialized")

        # send an initial ping looking for our pilots
        self.node.send('T', 'INIT')

        # start beating ur heart
        # self.heartbeat_timer = threading.Timer(self.heartbeat_dur, self.heartbeat)
        # self.heartbeat_timer.daemon = True
        # self.heartbeat_timer.start()
        #self.heartbeat(once=True)
        self.logger.info('Terminal Initialized')

    def initUI(self):
        """
        Initializes graphical elements of Terminal.

        Including...

        * Toolbar
        * :class:`.gui.Control_Panel`
        * :class:`.plots.Plot_Widget`
        """
        # Set central widget
        self.widget = QtWidgets.QWidget()
        self.setCentralWidget(self.widget)

        # Set the layout
        self.layout = QtWidgets.QGridLayout()
        self.layout.setSpacing(0)
        self.layout.setContentsMargins(0,0,0,0)
        self.widget.setLayout(self.layout)

        # Set title
        self.setWindowTitle('Terminal')
        #self.menuBar().setFixedHeight(40)

<<<<<<< HEAD
        # Main panel layout
        #self.panel_layout.setContentsMargins(0,0,0,0)

        # Init toolbar
        # File menu
        # make menu take up 1/10 of the screen
        winsize = app.primaryScreen().availableGeometry()

=======
        # This is the pixel resolution of the entire screen 
        screensize = app.primaryScreen().size()
        
        # This is the available geometry of the primary screen, excluding
        # window manager reserved areas such as task bars and system menus.
        primary_display = app.primaryScreen().availableGeometry()
        
        
        ## Initalize the menuBar
        # Linux: Set the menuBar to a fixed height
        # Darwin: Don't worry about menuBar
>>>>>>> 164bc910
        if sys.platform == 'darwin':
            bar_height = 0
        else:
            bar_height = (primary_display.height()/30)+5
            self.menuBar().setFixedHeight(bar_height)

        # Create a File menu
        self.file_menu = self.menuBar().addMenu("&File")
        self.file_menu.setObjectName("file")
        
        # Add "New Pilot" and "New Protocol" actions to File menu
        new_pilot_act = QtWidgets.QAction("New &Pilot", self, triggered=self.new_pilot)
        new_prot_act  = QtWidgets.QAction("New Pro&tocol", self, triggered=self.new_protocol)
        #batch_create_subjects = QtWidgets.QAction("Batch &Create subjects", self, triggered=self.batch_subjects)
        # TODO: Update pis
        self.file_menu.addAction(new_pilot_act)
        self.file_menu.addAction(new_prot_act)
        #self.file_menu.addAction(batch_create_subjects)

        # Create a Tools menu
        self.tool_menu = self.menuBar().addMenu("&Tools")
        
        # Add actions to Tools menu
        subject_weights_act = QtWidgets.QAction("View Subject &Weights", self, triggered=self.subject_weights)
        update_protocol_act = QtWidgets.QAction("Update Protocols", self, triggered=self.update_protocols)
        reassign_act = QtWidgets.QAction("Batch Reassign Protocols", self, triggered=self.reassign_protocols)
        calibrate_act = QtWidgets.QAction("Calibrate &Water Ports", self, triggered=self.calibrate_ports)
        self.tool_menu.addAction(subject_weights_act)
        self.tool_menu.addAction(update_protocol_act)
        self.tool_menu.addAction(reassign_act)
        self.tool_menu.addAction(calibrate_act)

        # Create a Plots menu and add Psychometric Curve action
        self.plots_menu = self.menuBar().addMenu("&Plots")
        psychometric = QtGui.QAction("Psychometric Curve", self, triggered=self.plot_psychometric)
        self.plots_menu.addAction(psychometric)

        # Create a Tests menu and add a Test Bandwidth action
        self.tests_menu = self.menuBar().addMenu("Test&s")
        bandwidth_test_act = QtWidgets.QAction("Test Bandwidth", self, triggered=self.test_bandwidth)
        self.tests_menu.addAction(bandwidth_test_act)


        ## Init main panels and add to layout
        # Control panel sits on the left, controls pilots & subjects
        self.control_panel = Control_Panel(pilots=self.pilots,
                                           subjects=self.subjects,
                                           start_fn=self.toggle_start)

        # Data panel sits on the right, plots stuff.
        self.data_panel = Plot_Widget()
        self.data_panel.init_plots(self.pilots.keys())

        # Set logo to corner widget
        if sys.platform != 'darwin':
            self.menuBar().setCornerWidget(self.logo, QtCore.Qt.TopRightCorner)
            self.menuBar().adjustSize()

        # Add Control Panel and Data Panel to main layout
        #self.layout.addWidget(self.logo, 0,0,1,2)
        self.layout.addWidget(self.control_panel, 0,0,1,1)
        self.layout.addWidget(self.data_panel, 0,1,1,1)
        self.layout.setColumnStretch(0, 1)
        self.layout.setColumnStretch(1, 3)

<<<<<<< HEAD
        # Set size of window to be fullscreen without maximization
        # Until a better solution is found, if not set large enough, the pilot tabs will
        # expand into infinity. See the Expandable_Tabs class
        #pdb.set_trace()
        screensize = app.primaryScreen().size()
        winsize = app.primaryScreen().availableGeometry()

        # want to subtract bounding title box, our title bar, and logo height.
        # our y offset will be the size of the bounding title box

        # Then our tilebar
        # multiply by three to get the inner (file, etc.) bar, the top bar (min, maximize, etc)
        # and then the very top system tray bar in ubuntu
        #titleBarHeight = self.style().pixelMetric(QtWidgets.QStyle.PM_TitleBarHeight,
        #                                          QtWidgets.QStyleOptionTitleBar(), self) * 3
        title_bar_height = screensize.height()-winsize.height()

        #titleBarHeight = bar_height*2
        # finally our logo
        logo_height = bar_height



        winheight = winsize.height() - title_bar_height - logo_height  # also subtract logo height
        winsize.setHeight(winheight)
        self.max_height = winheight
        self.setGeometry(winsize)
        self.setSizePolicy(QtWidgets.QSizePolicy.Maximum, QtWidgets.QSizePolicy.Maximum)

        # Set heights on control panel and data panel


        # move to primary display and show maximized
        primary_display = app.primaryScreen().availableGeometry()
        self.move(primary_display.left(), primary_display.top())
        
        # CR Hard-code the size
        self.resize(1000, 400)
        
        # self.resize(primary_display.width(), primary_display.height())
        #
        self.control_panel.setMaximumHeight(winheight)
        self.data_panel.setMaximumHeight(winheight)
=======
        
        ## Set window size
        # The window size behavior depends on TERMINAL_WINSIZE_BEHAVIOR pref
        # If 'remember': restore to the geometry from the last close
        # If 'maximum': restore to fill the entire screen
        # If 'moderate': restore to a reasonable size of (1000, 400) pixels
        terminal_winsize_behavior = prefs.get('TERMINAL_WINSIZE_BEHAVIOR')
        
        # Set geometry according to pref
        if terminal_winsize_behavior == 'maximum':
            # Set geometry to available geometry
            self.setGeometry(primary_display)
            
            # Set SizePolicy to maximum
            self.setSizePolicy(
                QtWidgets.QSizePolicy.Maximum, QtWidgets.QSizePolicy.Maximum)

            # Move to top left corner of primary display
            self.move(primary_display.left(), primary_display.top())

            # Also set the maximum height of each panel
            self.control_panel.setMaximumHeight(primary_display.height())
            self.data_panel.setMaximumHeight(primary_display.height())

        elif terminal_winsize_behavior == 'remember':
            # Attempt to restore previous geometry
            if self.settings.value("geometry") is None:
                # It was never saved, for instance, this is the first time
                # this app has been run
                # So default to the moderate size
                self.move(primary_display.left(), primary_display.top())
                self.resize(1000, 400)                
            else:
                # It was saved, so restore the last geometry
                self.restoreGeometry(self.settings.value("geometry"))
        
        else:
            # The moderate size
            self.move(primary_display.left(), primary_display.top())
            self.resize(1000, 400)
>>>>>>> 164bc910

    
        ## Finalize some aesthetics
        # set stylesheet for main window
        self.setStyleSheet(styles.TERMINAL)

        # set fonts to antialias
        self.setFont(self.font().setStyleStrategy(QtGui.QFont.PreferAntialias))


        ## Show, and log that initialization is complete
        self.show()
        logging.info('UI Initialized')

    def reset_ui(self):
        """
        Clear Layout and call :meth:`~.Terminal.initUI` again
        """

        # type: () -> None
        self.layout = QtWidgets.QGridLayout()
        self.layout.setSpacing(0)
        self.layout.setContentsMargins(0,0,0,0)
        self.widget.setLayout(self.layout)
        self.setCentralWidget(self.widget)
        self.initUI()


    ##########################3
    # Listens & inter-object methods

    def heartbeat(self, once=False):
        """
        Perioducally send an ``INIT`` message that checks the status of connected pilots

        sent with frequency according to :attr:`.Terminal.heartbeat_dur`

        Args:
            once (bool): if True, do a single heartbeat but don't start a thread to do more.

        """
        self.node.send('T', 'INIT', repeat=False, flags={'NOREPEAT': True})

        if not once:
            self.heartbeat_timer = threading.Timer(self.heartbeat_dur, self.heartbeat)
            self.heartbeat_timer.daemon = True
            self.heartbeat_timer.start()

    def toggle_start(self, starting, pilot, subject=None):
        """Start or Stop running the currently selected subject's task. Sends a
        message containing the task information to the concerned pilot.

        Each :class:`Pilot_Panel` is given a lambda function that calls this
        one with the arguments specified See :class:`Pilot_Button`, as it is
        what calls this function.

        Args:
            starting (bool): Does this button press mean we are starting (True)
                or stopping (False) the task?
            pilot: Which Pilot is starting or stopping?
            subject: Which Subject is currently selected?
        """
        # stopping is the enemy of starting so we put them in the same function to learn about each other
        if starting is True:
            # Get Weights
            start_weight, ok = QtWidgets.QInputDialog.getDouble(self, "Set Starting Weight",
                                                            "Starting Weight:")
            if ok:
                # Ope'nr up if she aint
                if subject not in self.subjects.keys():
                    self.subjects[subject] = Subject(subject)

                task = self.subjects[subject].prepare_run()
                task['pilot'] = pilot
                self.subjects[subject].update_weights(start=float(start_weight))

                self.node.send(to=pilot, key="START", value=task)
                # also let the plot know to start
                self.node.send(to="P_{}".format(pilot), key="START", value=task)

            else:
                # pressed cancel, don't start
                return

        else:
            # Get Weights
            stop_weight, ok = QtWidgets.QInputDialog.getDouble(self, "Set Stopping Weight",
                                                           "Stopping Weight:")
            
            if ok:
                # Send message to pilot to stop running,
                # it should initiate a coherence checking routine to make sure
                # its data matches what the Terminal got,
                # so the terminal will handle closing the subject object
                self.node.send(to=pilot, key="STOP")
                # also let the plot know to start
                self.node.send(to="P_{}".format(pilot), key="STOP")
                # TODO: Start coherence checking ritual
                # TODO: Auto-select the next subject in the list.

                self.subjects[subject].stop_run()
                self.subjects[subject].update_weights(stop=float(stop_weight))

            else:
                # pressed cancel
                return


    ############################
    # MESSAGE HANDLING METHODS

    def l_data(self, value):
        """
        A Pilot has sent us data.

        `value` field of message should have `subject` and `pilot` added to dictionary for identification.

        Any key in `value` that matches a column in the subject's trial data table will be saved.

        If the subject graduates after receiving this piece of data, stop the current
        task running on the Pilot and send the new one.

        Args:
            value (dict): A dict of field-value pairs to save
        """
        # A Pi has sent us data, let's save it huh?
        subject_name = value['subject']
        self.subjects[subject_name].save_data(value)
        if self.subjects[subject_name].did_graduate.is_set() is True:
            self.node.send(to=value['pilot'], key="STOP", value={'graduation':True})
            self.subjects[subject_name].stop_run()
            self.subjects[subject_name].graduate()
            task = self.subjects[subject_name].prepare_run()
            task['pilot'] = value['pilot']

            self.node.send(to=value['pilot'], key="START", value=task)

    def l_ping(self, value):
        """
        TODO:
            Reminder to implement heartbeating.

        Note:
            Currently unused, as Terminal Net_Node stability hasn't been
            a problem and no universal system of heartbeating has been
            established (global stability has not been an issue).

        Args:
            value: (unused)
        """
        # Only our Station object should ever ping us, because
        # we otherwise want it handling any pings on our behalf.

        # self.send_message('ALIVE', value=b'T')
        pass



    def l_state(self, value):
        """A Pilot has changed state, keep track of it.

        Args:
            value (dict): dict containing `state` .
        """
        # TODO: If we are stopping, we enter into a cohere state
        # TODO: If we are stopped, close the subject object.
        # TODO: Also tell the relevant dataview to clear

        # update the pilot button
        if value['pilot'] in self.pilots.keys():
            if 'state' not in self.pilots[value['pilot']].keys():
                self.pilots[value['pilot']]['state'] = value['state']
                #self.control_panel.panels[value['pilot']].button.set_state(value['state'])
            elif value['state'] != self.pilots[value['pilot']]['state']:
                #self.control_panel.panels[value['pilot']].button.set_state(value['state'])
                self.pilots[value['pilot']]['state'] = value['state']

    def l_handshake(self, value):
        """
        Pilot is sending its IP and state on startup.

        If we haven't heard of this pilot before, make a new entry in :attr:`~.Terminal.pilots`
        and :meth:`.gui.Control_Panel.update_db` .

        Args:
            value (dict): dict containing `ip` and `state`
        """
        if value['pilot'] in self.pilots.keys():
            if 'ip' in value.keys():
                self.pilots[value['pilot']]['ip'] = value['ip']
            if 'state' in value.keys():
                self.pilots[value['pilot']]['state'] = value['state']

        else:
            self.new_pilot(name=value['pilot'], ip=value['ip'])

        # update the pilot button
        if value['pilot'] in self.control_panel.panels.keys():
            self.control_panel.panels[value['pilot']].button.set_state(value['state'])


        self.control_panel.update_db()

    #############################
    # GUI & etc. methods

    def new_pilot(self, ip='', name=None):
        """
        Make a new entry in :attr:`.Terminal.pilots` and make appropriate
        GUI elements.

        Args:
            ip (str): Optional. if given, stored in db.
            name (str): If None, prompted for a name, otherwise used for entry in pilot DB.
        """
        if name is None:
            name, ok = QtWidgets.QInputDialog.getText(self, "Pilot ID", "Pilot ID:")

        # make sure we won't overwrite ourself
        if name in self.pilots.keys():
            # TODO: Pop a window confirming we want to overwrite
            pass

        if name != '':
            new_pilot = {name:{'subjects':[], 'ip':ip}}
            self.control_panel.update_db(new=new_pilot)
            self.reset_ui()
        else:
            # Idk maybe pop a dialog window but i don't really see why
            pass

    def new_protocol(self):
        """
        Open a :class:`.gui.Protocol_Wizard` to create a new protocol.

        Prompts for name of protocol, then saves in `prefs.get('PROTOCOLDIR')`
        """
        self.new_protocol_window = Protocol_Wizard()
        self.new_protocol_window.exec_()

        if self.new_protocol_window.result() == 1:
            steps = self.new_protocol_window.steps

            # The values useful to the step functions are stored with a 'value' key in the param_dict
            save_steps = []
            for s in steps:
                param_values = {}
                for k, v in s.items():
                    if 'value' in v.keys():
                        param_values[k] = v['value']
                    elif k == 'stim':
                        # TODO: Super hacky - don't do this. Refactor params already.
                        param_values[k] = {}
                        for stimtype, stim in v.items():
                            param_values[k][stimtype] = stim
                save_steps.append(param_values)

            # Name the protocol
            name, ok = QtWidgets.QInputDialog.getText(self, "Name Protocol", "Protocol Name:")
            if ok and name != '':
                protocol_file = os.path.join(prefs.get('PROTOCOLDIR'), name + '.json')
                with open(protocol_file, 'w') as pfile_open:
                    json.dump(save_steps, pfile_open, indent=4, separators=(',', ': '), sort_keys=True)
            elif name == '' or not ok:
                placeholder_name = 'protocol_created_{}'.format(datetime.date.today().isoformat())
                protocol_file = os.path.join(prefs.get('PROTOCOLDIR'), placeholder_name + '.json')
                with open(protocol_file, 'w') as pfile_open:
                    json.dump(save_steps, pfile_open, indent=4, separators=(',', ': '), sort_keys=True)

    @property
    def subject_list(self):
        """
        Get a list of all subject IDs

        Returns:
            list: list of all subject IDs present in :attr:`.Terminal.pilots`
        """
        subjects = []
        for pilot, vals in self.pilots.items():
            subjects.extend(vals['subjects'])

        # use sets to get a unique list
        subjects = list(set(subjects))

        return subjects

    def subject_weights(self):
        """
        Gets recent weights from all :attr:`~.Terminal.subjects` and
        open a :class:`.gui.Weights` window to view or set weights.
        """
        subjects = self.subject_list

        # open objects if not already
        for subject in subjects:
            if subject not in self.subjects.keys():
                self.subjects[subject] = Subject(subject)

        # for each subject, get weight
        weights = []
        for subject in subjects:
            weight = self.subjects[subject].get_weight(include_baseline=True)
            weight['subject'] = subject
            weights.append(weight)

        self.weight_widget = Weights(weights, self.subjects)
        self.weight_widget.show()

    def update_protocols(self):
        """
        If we change the protocol file, update the stored version in subject files
        """
        #
        # get list of protocol files
        protocols = os.listdir(prefs.get('PROTOCOLDIR'))
        protocols = [p for p in protocols if p.endswith('.json')]

        updated_subjects = []
        subjects = self.subject_list
        for subject in subjects:
            if subject not in self.subjects.keys():
                self.subjects[subject] = Subject(subject)

            protocol_bool = [self.subjects[subject].protocol_name == os.path.splitext(p)[0] for p in protocols]
            if any(protocol_bool):
                which_prot = np.where(protocol_bool)[0][0]
                protocol = protocols[which_prot]
                self.subjects[subject].assign_protocol(os.path.join(prefs.get('PROTOCOLDIR'), protocol), step_n=self.subjects[subject].step)
                updated_subjects.append(subject)

        msgbox = QtWidgets.QMessageBox()
        msgbox.setText("Subject Protocols Updated for:")
        msgbox.setDetailedText("\n".join(sorted(updated_subjects)))
        msgbox.exec_()

    @property
    def protocols(self):
        """
        Returns:
            list: list of protocol files in ``prefs.get('PROTOCOLDIR')``
        """
        # get list of protocol files
        protocols = os.listdir(prefs.get('PROTOCOLDIR'))
        protocols = [os.path.splitext(p)[0] for p in protocols if p.endswith('.json')]
        return protocols

    @property
    def subject_protocols(self):
        """

        Returns:
            subject_protocols (dict): a dictionary of subjects: [protocol, step]
        """
        # get subjects and current protocols
        subjects = self.subject_list
        subjects_protocols = {}
        for subject in subjects:
            if subject not in self.subjects.keys():
                self.subjects[subject] = Subject(subject)

            subjects_protocols[subject] = [self.subjects[subject].protocol_name, self.subjects[subject].step]

        return subjects_protocols

    def reassign_protocols(self):
        """
        Batch reassign protocols and steps.

        Opens a :class:`.gui.Reassign` window after getting protocol data,
        and applies any changes made in the window.
        """

        reassign_window = Reassign(self.subject_protocols, self.protocols)
        reassign_window.exec_()

        if reassign_window.result() == 1:
            subject_protocols = reassign_window.subjects

            for subject, protocol in subject_protocols.items():
                step = protocol[1]
                protocol = protocol[0]

                # since assign_protocol also changes the step, stash the step number here to tell if it's changed
                subject_orig_step = self.subjects[subject].step

                # if the protocol is the blank protocol, do nothing
                if not protocol:
                    self.logger.info(f'Protocol for {subject} set to blank, not setting')
                    continue

                if self.subjects[subject].protocol_name != protocol:
                    self.logger.info('Setting {} protocol from {} to {}'.format(subject, self.subjects[subject].protocol_name, protocol))
                    protocol_file = os.path.join(prefs.get('PROTOCOLDIR'), protocol + '.json')
                    self.subjects[subject].assign_protocol(protocol_file, step)

                if subject_orig_step != step:
                    self.logger.info('Setting {} step from {} to {}'.format(subject, subject_orig_step, step))
                    step_name = self.subjects[subject].current[step]['step_name']
                    #update history also flushes current - aka it also actually changes the step number
                    self.subjects[subject].update_history('step', step_name, step)
        else:
            self.logger.debug('reassign cancelled')

    def calibrate_ports(self):
        """
        Calibrate :class:`.hardware.gpio.Solenoid` objects.

        See :class:`.gui.Calibrate_Water`.

        After calibration routine, send results to pilot for storage.
        """

        calibrate_window = Calibrate_Water(self.pilots)
        calibrate_window.exec_()

        if calibrate_window.result() == 1:
            for pilot, p_widget in calibrate_window.pilot_widgets.items():
                p_results = p_widget.volumes
                # p_results are [port][dur] = {params} so running the same duration will
                # overwrite a previous run. unnest here so pi can keep a record
                unnested_results = {}
                for port, result in p_results.items():
                    unnested_results[port] = []
                    # result is [dur] = {params}
                    for dur, inner_result in result.items():
                        inner_result['dur'] = dur
                        unnested_results[port].append(inner_result)

                # send to pi
                self.node.send(to=pilot, key="CALIBRATE_RESULT",
                               value = unnested_results)

            msgbox = QtWidgets.QMessageBox()
            msgbox.setText("Calibration results sent!")
            msgbox.exec_()

    def test_bandwidth(self):
        """
        Test bandwidth of Pilot connection with variable sized arrays as paylods

        See :class:`.gui.Bandwidth_Test`

        """
        # turn off logging while we run
        prev_networking_loglevel = self.networking.logger.level
        prev_node_loglevel = self.node.logger.level
        self.networking.logger.setLevel(logging.ERROR)
        self.node.logger.setLevel(logging.ERROR)

        bandwidth_test = Bandwidth_Test(self.pilots)
        bandwidth_test.exec_()

        self.networking.logger.setLevel(prev_networking_loglevel)
        self.node.logger.setLevel(prev_node_loglevel)

    def plot_psychometric(self):
        """
        Select subject, step, and variables to plot a psychometric curve

        """

        if not IMPORTED_VIZ:
            _ = pop_dialog("Vizualisation function couldn't be imported!", "error", VIZ_ERROR)
            return

        psychometric_dialog = Psychometric(self.subject_protocols)
        psychometric_dialog.exec_()

        # if user cancels, return
        if psychometric_dialog.result() != 1:
            return

        chart = viz.plot_psychometric(psychometric_dialog.plot_params)

        text, ok = QtGui.QInputDialog.getText(self, 'save plot?', 'what to call this thing')
        if ok:
            chart.save(text)


        #chart.serve()

            #viz.plot_psychometric(self.subjects_protocols)
        #result = psychometric_dialog.exec_()

    def closeEvent(self, event):
        """
        When Closing the Terminal Window, close any running subject objects,
        'KILL' our networking object.

        Since the `:class:`.Net_Node` keeping us alive is a `daemon`, no need
        to explicitly kill it.

        """
        # Save the window geometry, to be optionally restored next time
        self.settings.setValue("geometry", self.saveGeometry())
        
        # TODO: Check if any subjects are currently running, pop dialog asking if we want to stop

        # Close all subjects files
        for m in self.subjects.values():
            if m.running is True:
                m.stop_run()

        # Stop networking
        # send message to kill networking process
        self.node.send(key="KILL")

        event.accept()

# Create the QApplication and run it
# Prefs were already loaded at the very top
if __name__ == "__main__":
    app = QtWidgets.QApplication(sys.argv)
    #app.setGraphicsSystem("opengl")
    app.setStyle('GTK+') # Keeps some GTK errors at bay
    ex = Terminal()
    sys.exit(app.exec_())<|MERGE_RESOLUTION|>--- conflicted
+++ resolved
@@ -219,16 +219,6 @@
         self.setWindowTitle('Terminal')
         #self.menuBar().setFixedHeight(40)
 
-<<<<<<< HEAD
-        # Main panel layout
-        #self.panel_layout.setContentsMargins(0,0,0,0)
-
-        # Init toolbar
-        # File menu
-        # make menu take up 1/10 of the screen
-        winsize = app.primaryScreen().availableGeometry()
-
-=======
         # This is the pixel resolution of the entire screen 
         screensize = app.primaryScreen().size()
         
@@ -240,7 +230,6 @@
         ## Initalize the menuBar
         # Linux: Set the menuBar to a fixed height
         # Darwin: Don't worry about menuBar
->>>>>>> 164bc910
         if sys.platform == 'darwin':
             bar_height = 0
         else:
@@ -306,51 +295,6 @@
         self.layout.setColumnStretch(0, 1)
         self.layout.setColumnStretch(1, 3)
 
-<<<<<<< HEAD
-        # Set size of window to be fullscreen without maximization
-        # Until a better solution is found, if not set large enough, the pilot tabs will
-        # expand into infinity. See the Expandable_Tabs class
-        #pdb.set_trace()
-        screensize = app.primaryScreen().size()
-        winsize = app.primaryScreen().availableGeometry()
-
-        # want to subtract bounding title box, our title bar, and logo height.
-        # our y offset will be the size of the bounding title box
-
-        # Then our tilebar
-        # multiply by three to get the inner (file, etc.) bar, the top bar (min, maximize, etc)
-        # and then the very top system tray bar in ubuntu
-        #titleBarHeight = self.style().pixelMetric(QtWidgets.QStyle.PM_TitleBarHeight,
-        #                                          QtWidgets.QStyleOptionTitleBar(), self) * 3
-        title_bar_height = screensize.height()-winsize.height()
-
-        #titleBarHeight = bar_height*2
-        # finally our logo
-        logo_height = bar_height
-
-
-
-        winheight = winsize.height() - title_bar_height - logo_height  # also subtract logo height
-        winsize.setHeight(winheight)
-        self.max_height = winheight
-        self.setGeometry(winsize)
-        self.setSizePolicy(QtWidgets.QSizePolicy.Maximum, QtWidgets.QSizePolicy.Maximum)
-
-        # Set heights on control panel and data panel
-
-
-        # move to primary display and show maximized
-        primary_display = app.primaryScreen().availableGeometry()
-        self.move(primary_display.left(), primary_display.top())
-        
-        # CR Hard-code the size
-        self.resize(1000, 400)
-        
-        # self.resize(primary_display.width(), primary_display.height())
-        #
-        self.control_panel.setMaximumHeight(winheight)
-        self.data_panel.setMaximumHeight(winheight)
-=======
         
         ## Set window size
         # The window size behavior depends on TERMINAL_WINSIZE_BEHAVIOR pref
@@ -391,7 +335,6 @@
             # The moderate size
             self.move(primary_display.left(), primary_display.top())
             self.resize(1000, 400)
->>>>>>> 164bc910
 
     
         ## Finalize some aesthetics

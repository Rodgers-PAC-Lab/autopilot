"""Methods for running the Terminal GUI"""

import typing
import argparse
import json
import sys
import os
from pathlib import Path
from pprint import pformat

import datetime
import logging
import threading
from collections import OrderedDict as odict
import numpy as np

from PySide2 import QtCore, QtGui, QtSvg, QtWidgets

from autopilot import prefs
from autopilot.core import styles

if __name__ == '__main__':
    # Parse arguments - this should have been called with a .json prefs file passed
    # We'll try to look in the default location first
    parser = argparse.ArgumentParser(description="Run an autopilot Terminal")
    parser.add_argument('-f', '--prefs', help="Location of .json prefs file (created during setup_autopilot.py)")
    args = parser.parse_args()

    if not args.prefs:
        prefs_file = '/usr/autopilot/prefs.json'

        if not os.path.exists(prefs_file):
            raise Exception("No Prefs file passed, and file not in default location")

        raise Warning('No prefs file passed, loaded from default location. Should pass explicitly with -p')

    else:
        prefs_file = args.prefs

    # init prefs for module access
    prefs.init(prefs_file)

from autopilot.core.subject import Subject
from autopilot.core.plots import Plot_Widget
from autopilot.networking import Net_Node, Terminal_Station
<<<<<<< HEAD
from autopilot.core.utils import InvokeEvent, Invoker, get_invoker
from autopilot.core.gui import Control_Panel, Protocol_Wizard, Weights, Reassign, Calibrate_Water, Bandwidth_Test, pop_dialog, Stream_Video
=======
from autopilot.utils.invoker import get_invoker
from autopilot.core.gui import Control_Panel, Protocol_Wizard, Weights, Reassign, Calibrate_Water, Bandwidth_Test, pop_dialog, Plugins
>>>>>>> 031a0dd5
from autopilot.core.loggers import init_logger

# Try to import viz, but continue if that doesn't work
IMPORTED_VIZ = False
VIZ_ERROR = None
try:
    from autopilot import viz
    IMPORTED_VIZ = True
except ImportError as e:
    VIZ_ERROR = str(e)
import pdb


# TODO: Be more complete about generating logs
# TODO: Make exit graceful
# TODO: Make 'edit subject' button
# TODO: Make experiment tags, save and populate?

# http://zetcode.com/gui/pysidetutorial/layoutmanagement/
# https://wiki.qt.io/PySide_Tutorials

_TERMINAL = None

class Terminal(QtWidgets.QMainWindow):
    """
    Central host to a swarm of :class:`.Pilot` s and user-facing
    :mod:`~.core.gui` objects.

    Called as a module with the -f flag to give the location of a prefs file, eg::

        python terminal.py -f prefs_file.json

    if the -f flag is not passed, looks in the default location for prefs
    (ie. `/usr/autopilot/prefs.json`)

    **Listens used by the internal :class:`.Net_Node` **

    +---------------+--------------------------------+--------------------------------------------------------+
    | Key           | Method                         | Description                                            |
    +===============+================================+========================================================+
    | `'STATE'`     | :meth:`~.Terminal.l_state`     | A Pi has changed state                                 |
    +---------------+--------------------------------+--------------------------------------------------------+
    | `'PING'`      | :meth:`~.Terminal.l_ping`      |  Someone wants to know if we're alive                  |
    +---------------+--------------------------------+--------------------------------------------------------+
    | `'DATA'`      | :meth:`~.Terminal.l_data`      | Receiving data to store                                |
    +---------------+--------------------------------+--------------------------------------------------------+
    | `'HANDSHAKE'` | :meth:`~.Terminal.l_handshake` | Pilot first contact, telling us it's alive and its IP  |
    +---------------+--------------------------------+--------------------------------------------------------+


    .. note::

        See :mod:`autopilot.prefs` for full list of prefs needed by terminal!

    Attributes:
        node (:class:`~.networking.Net_Node`): Our Net_Node we use to communicate with our main networking object
        networking (:class:`~.networking.Terminal_Station`): Our networking object to communicate with the outside world
        subjects (dict): A dictionary mapping subject ID to :class:`~.subject.Subject` object.
        layout (:class:`QtWidgets.QGridLayout`): Layout used to organize widgets
        control_panel (:class:`~.gui.Control_Panel`): Control Panel to manage pilots and subjects
        data_panel (:class:`~.plots.Plot_Widget`): Plots for each pilot and subject.
        logo (:class:`QtWidgets.QLabel`): Label holding our beautiful logo ;X
        logger (:class:`logging.Logger`): Used to log messages and network events.
        settings (:class:`PySide2.QtCore.QSettings`): QSettings used to store pyside configuration like window size,
            stored in ``prefs.get("TERMINAL_SETTINGS_FN")``
    """

    def __init__(self):
        # type: () -> None
        super(Terminal, self).__init__()

        # store instance
        globals()['_TERMINAL'] = self

        # Load settings
        # Currently, the only setting is "geometry", but loading here
        # in case we start to use other ones in the future
        self.settings = QtCore.QSettings(prefs.get("TERMINAL_SETTINGS_FN"),
                                         QtCore.QSettings.NativeFormat)

        # networking
        self.node = None
        self.networking = None
        self.heartbeat_dur = 10 # check every n seconds whether our pis are around still

        # data
        self.subjects = {}  # Dict of our open subject objects

        # gui
        self.layout = None
        self.widget = None
        self.file_menu = None
        self.tool_menu = None
        self.control_panel = None
        self.data_panel = None
        self.logo = None

        # property private attributes
        self._pilots = None

        # logging
        self.logger = init_logger(self)

        # Listen dictionary - which methods to call for different messages
        # Methods are spawned in new threads using handle_message
        self.listens = {
            'STATE': self.l_state, # A Pi has changed state
            'PING' : self.l_ping,  # Someone wants to know if we're alive
            'DATA' : self.l_data,
            'CONTINUOUS': self.l_data, # handle continuous data same way as other data
            'STREAM': self.l_data,
            'HANDSHAKE': self.l_handshake # a pi is making first contact, telling us its IP
        }

        # Make invoker object to send GUI events back to the main thread
        # self.invoker = Invoker()
        self.invoker = get_invoker()
        # prefs.add('INVOKER', self.invoker)

        self.initUI()

        # Start Networking
        # Networking is in two parts,
        # "internal" networking for messages sent to and from the Terminal object itself
        # "external" networking for messages to and from all the other components,
        # The split is so the external networking can run in another process, do potentially time-consuming tasks
        # like resending & confirming message delivery without blocking or missing messages

        # Start external communications in own process
        # Has to be after init_network so it makes a new context
        self.networking = Terminal_Station(self.pilots)
        self.networking.start()
        self.logger.info("Station object Initialized")

        self.node = Net_Node(id="_T", upstream='T', port=prefs.get('MSGPORT'), listens=self.listens, instance=False)
        self.logger.info("Net Node Initialized")

        # send an initial ping looking for our pilots
        self.node.send('T', 'INIT')

        # start beating ur heart
        # self.heartbeat_timer = threading.Timer(self.heartbeat_dur, self.heartbeat)
        # self.heartbeat_timer.daemon = True
        # self.heartbeat_timer.start()
        #self.heartbeat(once=True)
        self.logger.info('Terminal Initialized')

        # if we don't have any pilots, pop a dialogue to declare one
        if len(self.pilots) == 0:
            box = pop_dialog(
                'No Pilots', 'No pilots were found in the pilot_db, add one now?',
                buttons=('Yes', 'No')
            )
            ret = box.exec_()
            if ret == box.Yes:
                self.new_pilot()



    def initUI(self):
        """
        Initializes graphical elements of Terminal.

        Including...

        * Toolbar
        * :class:`.gui.Control_Panel`
        * :class:`.plots.Plot_Widget`
        """
        # Set central widget
        self.widget = QtWidgets.QWidget()
        self.setCentralWidget(self.widget)

        # Set the layout
        self.layout = QtWidgets.QGridLayout()
        self.layout.setSpacing(0)
        self.layout.setContentsMargins(0,0,0,0)
        self.widget.setLayout(self.layout)

        # Set title
        self.setWindowTitle('Terminal')
        #self.menuBar().setFixedHeight(40)

        # This is the pixel resolution of the entire screen
        if 'pytest' in sys.modules:
            primary_display = None
            terminal_winsize_behavior = 'custom'
            custom_size=[0,0,1000,480]
        else:
            terminal_winsize_behavior = prefs.get('TERMINAL_WINSIZE_BEHAVIOR')
            custom_size = prefs.get('TERMINAL_CUSTOM_SIZE')
            app = QtWidgets.QApplication.instance()
            screensize = app.primaryScreen().size()

            # This is the available geometry of the primary screen, excluding
            # window manager reserved areas such as task bars and system menus.
            primary_display = app.primaryScreen().availableGeometry()

        ## Initalize the menuBar
        # Linux: Set the menuBar to a fixed height
        # Darwin: Don't worry about menuBar
        if sys.platform == 'darwin':
            bar_height = 0
        else:
            if primary_display is None:
                self.menuBar().setFixedHeight(30)
            else:
                bar_height = (primary_display.height()/30)+5
                self.menuBar().setFixedHeight(bar_height)

        # Create a File menu
        self.file_menu = self.menuBar().addMenu("&File")
        self.file_menu.setObjectName("file")

        # Add "New Pilot" and "New Protocol" actions to File menu
        new_pilot_act = QtWidgets.QAction("New &Pilot", self, triggered=self.new_pilot)
        new_prot_act  = QtWidgets.QAction("New Pro&tocol", self, triggered=self.new_protocol)
        #batch_create_subjects = QtWidgets.QAction("Batch &Create subjects", self, triggered=self.batch_subjects)
        # TODO: Update pis
        self.file_menu.addAction(new_pilot_act)
        self.file_menu.addAction(new_prot_act)
        #self.file_menu.addAction(batch_create_subjects)

        # Create a Tools menu
        self.tool_menu = self.menuBar().addMenu("&Tools")

        # Add actions to Tools menu
        subject_weights_act = QtWidgets.QAction("View Subject &Weights", self, triggered=self.subject_weights)
        update_protocol_act = QtWidgets.QAction("Update Protocols", self, triggered=self.update_protocols)
        reassign_act = QtWidgets.QAction("Batch Reassign Protocols", self, triggered=self.reassign_protocols)
        calibrate_act = QtWidgets.QAction("Calibrate &Water Ports", self, triggered=self.calibrate_ports)
        self.tool_menu.addAction(subject_weights_act)
        self.tool_menu.addAction(update_protocol_act)
        self.tool_menu.addAction(reassign_act)
        self.tool_menu.addAction(calibrate_act)

        # Swarm menu
        # (tools 4 administering and interacting with agents in swarm)
        self.swarm_menu = self.menuBar().addMenu("S&warm")
        stream_video = QtWidgets.QAction("Stream Video", self, triggered=self.stream_video)
        self.swarm_menu.addAction(stream_video)

        # Plots menu
        self.plots_menu = self.menuBar().addMenu("&Plots")
        psychometric = QtWidgets.QAction("Psychometric Curve", self, triggered=self.plot_psychometric)
        self.plots_menu.addAction(psychometric)

        # Create a Tests menu and add a Test Bandwidth action
        self.tests_menu = self.menuBar().addMenu("Test&s")
        bandwidth_test_act = QtWidgets.QAction("Test Bandwidth", self, triggered=self.test_bandwidth)
        self.tests_menu.addAction(bandwidth_test_act)

        # Create a Plugins menu to manage plugins and provide a hook to give them additional terminal actions
        self.plugins_menu = self.menuBar().addMenu("Plugins")
        plugin = QtWidgets.QAction("Manage Plugins", self, triggered=self.manage_plugins)
        self.plugins_menu.addAction(plugin)


        ## Init main panels and add to layout
        # Control panel sits on the left, controls pilots & subjects
        self.control_panel = Control_Panel(pilots=self.pilots,
                                           subjects=self.subjects,
                                           start_fn=self.toggle_start,
                                           ping_fn=self.ping_pilot)

        # Data panel sits on the right, plots stuff.
        self.data_panel = Plot_Widget()
        self.data_panel.init_plots(self.pilots.keys())

        # Set logo to corner widget
        # if sys.platform != 'darwin':
        #     self.menuBar().setCornerWidget(self.logo, QtCore.Qt.TopRightCorner)
        #     self.menuBar().adjustSize()

        # Add Control Panel and Data Panel to main layout
        #self.layout.addWidget(self.logo, 0,0,1,2)
        self.layout.addWidget(self.control_panel, 0,0,1,1)
        self.layout.addWidget(self.data_panel, 0,1,1,1)
        self.layout.setColumnStretch(0, 1)
        self.layout.setColumnStretch(1, 3)


        ## Set window size
        # The window size behavior depends on TERMINAL_WINSIZE_BEHAVIOR pref
        # If 'remember': restore to the geometry from the last close
        # If 'maximum': restore to fill the entire screen
        # If 'moderate': restore to a reasonable size of (1000, 400) pixels

        # Set geometry according to pref
        if terminal_winsize_behavior == 'maximum':
            # Set geometry to available geometry
            self.setGeometry(primary_display)

            # Set SizePolicy to maximum
            self.setSizePolicy(
                QtWidgets.QSizePolicy.Maximum, QtWidgets.QSizePolicy.Maximum)

            # Move to top left corner of primary display
            self.move(primary_display.left(), primary_display.top())

            # Also set the maximum height of each panel
            self.control_panel.setMaximumHeight(primary_display.height())
            self.data_panel.setMaximumHeight(primary_display.height())

        elif terminal_winsize_behavior == 'remember':
            # Attempt to restore previous geometry
            if self.settings.value("geometry") is None:
                # It was never saved, for instance, this is the first time
                # this app has been run
                # So default to the moderate size
                self.move(primary_display.left(), primary_display.top())
                self.resize(1000, 400)
            else:
                # It was saved, so restore the last geometry
                self.restoreGeometry(self.settings.value("geometry"))

        elif terminal_winsize_behavior == "custom":
            self.move(custom_size[0], custom_size[1])
            self.resize(custom_size[2], custom_size[3])
        else:
            if terminal_winsize_behavior != 'moderate':
                self.logger.warning(f'TERMINAL_WINSIZE_BEHAVIOR {terminal_winsize_behavior} is not implemented, defaulting to "moderate"')

            # The moderate size
            self.move(primary_display.left(), primary_display.top())
            self.resize(1000, 400)


        ## Finalize some aesthetics
        # set stylesheet for main window
        self.setStyleSheet(styles.TERMINAL)

        # set fonts to antialias
        self.setFont(self.font().setStyleStrategy(QtGui.QFont.PreferAntialias))


        ## Show, and log that initialization is complete
        self.show()
        logging.info('UI Initialized')

<<<<<<< HEAD
=======
    def reset_ui(self):
        """
        Clear Layout and call :meth:`~.Terminal.initUI` again
        """

        # type: () -> None
        self.layout = QtWidgets.QGridLayout()
        self.layout.setSpacing(0)
        self.layout.setContentsMargins(0,0,0,0)
        self.widget.setLayout(self.layout)
        self.setCentralWidget(self.widget)
        self.initUI()

    ################
    # Properties

    @property
    def pilots(self) -> odict:
        """
        A dictionary mapping pilot ID to its attributes, including a list of its subjects assigned to it, its IP, etc.

        Returns:
            dict: like ``self.pilots['pilot_id'] = {'subjects': ['subject_0', 'subject_1'], 'ip': '192.168.0.101'}``
        """

        # try to load, if none exists make one
        if self._pilots is None:

            pilot_db_fn = Path(prefs.get('PILOT_DB'))

            # if pilot file doesn't exist, make blank one
            if not pilot_db_fn.exists():
                self.logger.warning(f'No pilot_db.json file was found at {pilot_db_fn}, creating a new one')
                self._pilots = odict()
                with open(pilot_db_fn, 'w') as pilot_file:
                    json.dump(self._pilots, pilot_file)

            # otherwise, try to load it
            else:
                try:
                    # Load pilots db as ordered dictionary
                    with open(pilot_db_fn, 'r') as pilot_file:
                        self._pilots = json.load(pilot_file, object_pairs_hook=odict)
                    self.logger.info(f'successfully loaded pilot_db.json file from {pilot_db_fn}')
                    self.logger.debug(pformat(self._pilots))
                except Exception as e:
                    self.logger.exception((f"Exception opening pilot_db.json file at {pilot_db_fn}, got exception: {e}.\n",
                                           "Not proceeding to prevent possibly overwriting corrupt pilot_db.file"))
                    raise e

        return self._pilots


    @property
    def protocols(self) -> list:
        """
        List of protocol names available in ``PROTOCOLDIR``

        Returns:
            list: list of protocol names in ``prefs.get('PROTOCOLDIR')``
        """
        # get list of protocol files
        protocols = os.listdir(prefs.get('PROTOCOLDIR'))
        protocols = [os.path.splitext(p)[0] for p in protocols if p.endswith('.json')]
        return protocols

    @property
    def subject_protocols(self) -> dict:
        """

        Returns:
            subject_protocols (dict): a dictionary of subjects: [protocol, step]
        """
        # get subjects and current protocols
        subjects = self.subject_list
        subjects_protocols = {}
        for subject in subjects:
            if subject not in self.subjects.keys():
                self.subjects[subject] = Subject(subject)

            subjects_protocols[subject] = [self.subjects[subject].protocol_name, self.subjects[subject].step]

        return subjects_protocols

    @property
    def subject_list(self) -> list:
        """
        Get a list of all subject IDs

        Returns:
            list: list of all subject IDs present in :attr:`.Terminal.pilots`
        """
        subjects = []
        for pilot, vals in self.pilots.items():
            subjects.extend(vals['subjects'])

        # use sets to get a unique list
        subjects = list(set(subjects))

        return subjects
>>>>>>> 031a0dd5

    ##########################3
    # Listens & inter-object methods

    def ping_pilot(self, pilot):
        self.send(pilot, 'PING')

    def heartbeat(self, once=False):
        """
        Perioducally send an ``INIT`` message that checks the status of connected pilots

        sent with frequency according to :attr:`.Terminal.heartbeat_dur`

        Args:
            once (bool): if True, do a single heartbeat but don't start a thread to do more.

        """
        self.node.send('T', 'INIT', repeat=False, flags={'NOREPEAT': True})

        if not once:
            self.heartbeat_timer = threading.Timer(self.heartbeat_dur, self.heartbeat)
            self.heartbeat_timer.daemon = True
            self.heartbeat_timer.start()

    def toggle_start(self, starting, pilot, subject=None):
        """Start or Stop running the currently selected subject's task. Sends a
        message containing the task information to the concerned pilot.

        Each :class:`Pilot_Panel` is given a lambda function that calls this
        one with the arguments specified See :class:`Pilot_Button`, as it is
        what calls this function.

        Args:
            starting (bool): Does this button press mean we are starting (True)
                or stopping (False) the task?
            pilot: Which Pilot is starting or stopping?
            subject: Which Subject is currently selected?
        """
        # stopping is the enemy of starting so we put them in the same function to learn about each other
        if starting is True:
            # Get Weights
            start_weight, ok = QtWidgets.QInputDialog.getDouble(self, "Set Starting Weight",
                                                            "Starting Weight:")
            if ok:
                # Ope'nr up if she aint
                if subject not in self.subjects.keys():
                    self.subjects[subject] = Subject(subject)

                task = self.subjects[subject].prepare_run()
                task['pilot'] = pilot
                self.subjects[subject].update_weights(start=float(start_weight))

                self.node.send(to=pilot, key="START", value=task)
                # also let the plot know to start
                self.node.send(to="P_{}".format(pilot), key="START", value=task)

            else:
                # pressed cancel, don't start
                return

        else:
            # Get Weights
            stop_weight, ok = QtWidgets.QInputDialog.getDouble(self, "Set Stopping Weight",
                                                           "Stopping Weight:")
            
            if ok:
                # Send message to pilot to stop running,
                # it should initiate a coherence checking routine to make sure
                # its data matches what the Terminal got,
                # so the terminal will handle closing the subject object
                self.node.send(to=pilot, key="STOP")
                # also let the plot know to start
                self.node.send(to="P_{}".format(pilot), key="STOP")
                # TODO: Start coherence checking ritual
                # TODO: Auto-select the next subject in the list.

                self.subjects[subject].stop_run()
                self.subjects[subject].update_weights(stop=float(stop_weight))

            else:
                # pressed cancel
                return


    ############################
    # MESSAGE HANDLING METHODS

    def l_data(self, value):
        """
        A Pilot has sent us data.

        `value` field of message should have `subject` and `pilot` added to dictionary for identification.

        Any key in `value` that matches a column in the subject's trial data table will be saved.

        If the subject graduates after receiving this piece of data, stop the current
        task running on the Pilot and send the new one.

        Args:
            value (dict): A dict of field-value pairs to save
        """
        # A Pi has sent us data, let's save it huh?
        subject_name = value['subject']
        self.subjects[subject_name].save_data(value)
        if self.subjects[subject_name].did_graduate.is_set() is True:
            self.node.send(to=value['pilot'], key="STOP", value={'graduation':True})
            self.subjects[subject_name].stop_run()
            self.subjects[subject_name].graduate()
            task = self.subjects[subject_name].prepare_run()
            task['pilot'] = value['pilot']

            self.node.send(to=value['pilot'], key="START", value=task)

    def l_ping(self, value):
        """
        TODO:
            Reminder to implement heartbeating.

        Note:
            Currently unused, as Terminal Net_Node stability hasn't been
            a problem and no universal system of heartbeating has been
            established (global stability has not been an issue).

        Args:
            value: (unused)
        """
        # Only our Station object should ever ping us, because
        # we otherwise want it handling any pings on our behalf.

        # self.send_message('ALIVE', value=b'T')
        pass



    def l_state(self, value):
        """A Pilot has changed state, keep track of it.

        Args:
            value (dict): dict containing `state` .
        """
        # TODO: If we are stopping, we enter into a cohere state
        # TODO: If we are stopped, close the subject object.
        # TODO: Also tell the relevant dataview to clear

        # update the pilot button
        self.logger.debug(f'updating pilot state: {value}')
        if value['pilot'] not in self.pilots.keys():
            self.logger.info('Got state info from an unknown pilot, adding...')
            self.new_pilot(name=value['pilot'])

        self.pilots[value['pilot']]['state'] = value['state']
        self.control_panel.panels[value['pilot']].button.set_state(value['state'])

    def l_handshake(self, value):
        """
        Pilot is sending its IP and state on startup.

        If we haven't heard of this pilot before, make a new entry in :attr:`~.Terminal.pilots`
        and :meth:`.gui.Control_Panel.update_db` .

        Args:
            value (dict): dict containing `ip` and `state`
        """
        if value['pilot'] in self.pilots.keys():
            self.pilots[value['pilot']]['ip'] = value.get('ip', '')
            self.pilots[value['pilot']]['state'] = value.get('state', '')
            self.pilots[value['pilot']]['prefs'] = value.get('prefs', {})

        else:
            self.new_pilot(name=value['pilot'],
                           ip=value.get('ip', ''),
                           pilot_prefs=value.get('prefs', {}))

        # update the pilot button
        if value['pilot'] in self.control_panel.panels.keys():
            self.control_panel.panels[value['pilot']].button.set_state(value['state'])


        self.control_panel.update_db()

    #############################
    # GUI & etc. methods

    def new_pilot(self,
                  name:typing.Optional[str]=None,
                  ip:str='',
                  pilot_prefs:typing.Optional[dict]=None):
        """
        Make a new entry in :attr:`.Terminal.pilots` and make appropriate
        GUI elements.

        Args:
            ip (str): Optional. if given, stored in db.
            name (str): If None, prompted for a name, otherwise used for entry in pilot DB.
        """
        if name is None:
            name, ok = QtWidgets.QInputDialog.getText(self, "Pilot ID", "Pilot ID:")
            if not ok or not name:
                self.logger.info('Cancel button clicked, not adding new pilot')
                return

        # Warn if we're going to overwrite
        if name in self.pilots.keys():
            self.logger.warning(f'pilot with id {name} already in pilot db, overwriting...')

        if pilot_prefs is None:
            pilot_prefs = {}

        self.control_panel.add_pilot(name)
        new_pilot = {name:{'subjects':[], 'ip':ip, 'prefs':pilot_prefs}}
        self.control_panel.update_db(new=new_pilot)
        self.logger.info(f'added new pilot {name}')

    def new_protocol(self):
        """
        Open a :class:`.gui.Protocol_Wizard` to create a new protocol.

        Prompts for name of protocol, then saves in `prefs.get('PROTOCOLDIR')`
        """
        self.new_protocol_window = Protocol_Wizard()
        self.new_protocol_window.exec_()

        if self.new_protocol_window.result() == 1:
            steps = self.new_protocol_window.steps

            # The values useful to the step functions are stored with a 'value' key in the param_dict
            save_steps = []
            for s in steps:
                param_values = {}
                for k, v in s.items():
                    if 'value' in v.keys():
                        param_values[k] = v['value']
                    elif k == 'stim':
                        # TODO: Super hacky - don't do this. Refactor params already.
                        param_values[k] = {}
                        for stimtype, stim in v.items():
                            param_values[k][stimtype] = stim
                save_steps.append(param_values)

            # Name the protocol
            name, ok = QtWidgets.QInputDialog.getText(self, "Name Protocol", "Protocol Name:")
            if ok and name != '':
                protocol_file = os.path.join(prefs.get('PROTOCOLDIR'), name + '.json')
                with open(protocol_file, 'w') as pfile_open:
                    json.dump(save_steps, pfile_open, indent=4, separators=(',', ': '), sort_keys=True)
            elif name == '' or not ok:
                placeholder_name = 'protocol_created_{}'.format(datetime.date.today().isoformat())
                protocol_file = os.path.join(prefs.get('PROTOCOLDIR'), placeholder_name + '.json')
                with open(protocol_file, 'w') as pfile_open:
                    json.dump(save_steps, pfile_open, indent=4, separators=(',', ': '), sort_keys=True)

    def subject_weights(self):
        """
        Gets recent weights from all :attr:`~.Terminal.subjects` and
        open a :class:`.gui.Weights` window to view or set weights.
        """
        subjects = self.subject_list

        # open objects if not already
        for subject in subjects:
            if subject not in self.subjects.keys():
                self.subjects[subject] = Subject(subject)

        # for each subject, get weight
        weights = []
        for subject in subjects:
            weight = self.subjects[subject].get_weight(include_baseline=True)
            weight['subject'] = subject
            weights.append(weight)

        self.weight_widget = Weights(weights, self.subjects)
        self.weight_widget.show()

    def update_protocols(self):
        """
        If we change the protocol file, update the stored version in subject files
        """
        #
        # get list of protocol files
        protocols = os.listdir(prefs.get('PROTOCOLDIR'))
        protocols = [p for p in protocols if p.endswith('.json')]

        updated_subjects = []
        subjects = self.subject_list
        for subject in subjects:
            if subject not in self.subjects.keys():
                self.subjects[subject] = Subject(subject)

            protocol_bool = [self.subjects[subject].protocol_name == os.path.splitext(p)[0] for p in protocols]
            if any(protocol_bool):
                which_prot = np.where(protocol_bool)[0][0]
                protocol = protocols[which_prot]
                self.subjects[subject].assign_protocol(os.path.join(prefs.get('PROTOCOLDIR'), protocol), step_n=self.subjects[subject].step)
                updated_subjects.append(subject)

        msgbox = QtWidgets.QMessageBox()
        msgbox.setText("Subject Protocols Updated for:")
        msgbox.setDetailedText("\n".join(sorted(updated_subjects)))
        msgbox.exec_()

    def reassign_protocols(self):
        """
        Batch reassign protocols and steps.

        Opens a :class:`.gui.Reassign` window after getting protocol data,
        and applies any changes made in the window.
        """

        reassign_window = Reassign(self.subject_protocols, self.protocols)
        reassign_window.exec_()

        if reassign_window.result() == 1:
            subject_protocols = reassign_window.subjects

            for subject, protocol in subject_protocols.items():
                step = protocol[1]
                protocol = protocol[0]

                # since assign_protocol also changes the step, stash the step number here to tell if it's changed
                subject_orig_step = self.subjects[subject].step

                # if the protocol is the blank protocol, do nothing
                if not protocol:
                    self.logger.info(f'Protocol for {subject} set to blank, not setting')
                    continue

                if self.subjects[subject].protocol_name != protocol or subject_orig_step != step:
                    self.logger.info('Setting {} protocol from {} to {}'.format(subject, self.subjects[subject].protocol_name, protocol))
                    protocol_file = os.path.join(prefs.get('PROTOCOLDIR'), protocol + '.json')
                    self.subjects[subject].assign_protocol(protocol_file, step)

                if subject_orig_step != step:
                    self.logger.info('Setting {} step from {} to {}'.format(subject, subject_orig_step, step))
                    # this now happens in .assign_protocol
                    #step_name = self.subjects[subject].current[step]['step_name']
                    #update history also flushes current - aka it also actually changes the step number
                    #self.subjects[subject].update_history('step', step_name, step)
        else:
            self.logger.debug('reassign cancelled')

    def calibrate_ports(self):
        """
        Calibrate :class:`.hardware.gpio.Solenoid` objects.

        See :class:`.gui.Calibrate_Water`.

        After calibration routine, send results to pilot for storage.
        """

        calibrate_window = Calibrate_Water(self.pilots)
        calibrate_window.exec_()

        if calibrate_window.result() == 1:
            for pilot, p_widget in calibrate_window.pilot_widgets.items():
                p_results = p_widget.volumes
                # p_results are [port][dur] = {params} so running the same duration will
                # overwrite a previous run. unnest here so pi can keep a record
                unnested_results = {}
                for port, result in p_results.items():
                    unnested_results[port] = []
                    # result is [dur] = {params}
                    for dur, inner_result in result.items():
                        inner_result['dur'] = dur
                        unnested_results[port].append(inner_result)

                # send to pi
                self.node.send(to=pilot, key="CALIBRATE_RESULT",
                               value = unnested_results)

            msgbox = QtWidgets.QMessageBox()
            msgbox.setText("Calibration results sent!")
            msgbox.exec_()

    def test_bandwidth(self):
        """
        Test bandwidth of Pilot connection with variable sized arrays as paylods

        See :class:`.gui.Bandwidth_Test`

        """
        # turn off logging while we run
        prev_networking_loglevel = self.networking.logger.level
        prev_node_loglevel = self.node.logger.level
        self.networking.logger.setLevel(logging.ERROR)
        self.node.logger.setLevel(logging.ERROR)

        bandwidth_test = Bandwidth_Test(self.pilots)
        bandwidth_test.exec_()

        self.networking.logger.setLevel(prev_networking_loglevel)
        self.node.logger.setLevel(prev_node_loglevel)

    def plot_psychometric(self):
        """
        Select subject, step, and variables to plot a psychometric curve

        """

        if not IMPORTED_VIZ:
            _ = pop_dialog("Vizualisation function couldn't be imported!", "error", VIZ_ERROR)
            return

        psychometric_dialog = Psychometric(self.subject_protocols)
        psychometric_dialog.exec_()

        # if user cancels, return
        if psychometric_dialog.result() != 1:
            return

        chart = viz.plot_psychometric(psychometric_dialog.plot_params)

        text, ok = QtGui.QInputDialog.getText(self, 'save plot?', 'what to call this thing')
        if ok:
            chart.save(text)


        #chart.serve()

            #viz.plot_psychometric(self.subjects_protocols)
        #result = psychometric_dialog.exec_()

<<<<<<< HEAD
    def stream_video(self):
        """
        Open a window to stream videos from a connected pilot.

        Choose from connected pilots and configured :class:`~.hardware.cameras.Camera` objects
        (``prefs.json`` sent by Pilots in :meth:`.Pilot.handshake` ). Stream video, save to file.

        .. todo::

            Configure camera parameters!!!
        """

        video_dialog = Stream_Video(self.pilots)
=======
    def manage_plugins(self):
        plugs = Plugins()
        plugs.exec_()
>>>>>>> 031a0dd5

    def closeEvent(self, event):
        """
        When Closing the Terminal Window, close any running subject objects,
        'KILL' our networking object.

        Since the `:class:`.Net_Node` keeping us alive is a `daemon`, no need
        to explicitly kill it.

        """
        # Save the window geometry, to be optionally restored next time
        self.settings.setValue("geometry", self.saveGeometry())

        # TODO: Check if any subjects are currently running, pop dialog asking if we want to stop

        # Close all subjects files
        for m in self.subjects.values():
            if m.running is True:
                m.stop_run()

        # Stop networking
        # send message to kill networking process
        self.node.send(key="KILL")

        event.accept()

# Create the QApplication and run it
# Prefs were already loaded at the very top
if __name__ == "__main__":
    app = QtWidgets.QApplication(sys.argv)
    #app.setGraphicsSystem("opengl")
    app.setStyle('GTK+') # Keeps some GTK errors at bay
    ex = Terminal()
    sys.exit(app.exec_())<|MERGE_RESOLUTION|>--- conflicted
+++ resolved
@@ -43,13 +43,8 @@
 from autopilot.core.subject import Subject
 from autopilot.core.plots import Plot_Widget
 from autopilot.networking import Net_Node, Terminal_Station
-<<<<<<< HEAD
-from autopilot.core.utils import InvokeEvent, Invoker, get_invoker
-from autopilot.core.gui import Control_Panel, Protocol_Wizard, Weights, Reassign, Calibrate_Water, Bandwidth_Test, pop_dialog, Stream_Video
-=======
 from autopilot.utils.invoker import get_invoker
-from autopilot.core.gui import Control_Panel, Protocol_Wizard, Weights, Reassign, Calibrate_Water, Bandwidth_Test, pop_dialog, Plugins
->>>>>>> 031a0dd5
+from autopilot.core.gui import Control_Panel, Protocol_Wizard, Weights, Reassign, Calibrate_Water, Bandwidth_Test, pop_dialog, Stream_Video, Plugins
 from autopilot.core.loggers import init_logger
 
 # Try to import viz, but continue if that doesn't work
@@ -390,8 +385,6 @@
         self.show()
         logging.info('UI Initialized')
 
-<<<<<<< HEAD
-=======
     def reset_ui(self):
         """
         Clear Layout and call :meth:`~.Terminal.initUI` again
@@ -492,7 +485,6 @@
         subjects = list(set(subjects))
 
         return subjects
->>>>>>> 031a0dd5
 
     ##########################3
     # Listens & inter-object methods
@@ -914,25 +906,23 @@
             #viz.plot_psychometric(self.subjects_protocols)
         #result = psychometric_dialog.exec_()
 
-<<<<<<< HEAD
-    def stream_video(self):
-        """
-        Open a window to stream videos from a connected pilot.
-
-        Choose from connected pilots and configured :class:`~.hardware.cameras.Camera` objects
-        (``prefs.json`` sent by Pilots in :meth:`.Pilot.handshake` ). Stream video, save to file.
-
-        .. todo::
-
-            Configure camera parameters!!!
-        """
-
-        video_dialog = Stream_Video(self.pilots)
-=======
     def manage_plugins(self):
         plugs = Plugins()
         plugs.exec_()
->>>>>>> 031a0dd5
+
+    def stream_video(self):
+        """
+        Open a window to stream videos from a connected pilot.
+
+        Choose from connected pilots and configured :class:`~.hardware.cameras.Camera` objects
+        (``prefs.json`` sent by Pilots in :meth:`.Pilot.handshake` ). Stream video, save to file.
+
+        .. todo::
+
+            Configure camera parameters!!!
+        """
+
+        video_dialog = Stream_Video(self.pilots)
 
     def closeEvent(self, event):
         """

"""
Classes to plot data in the GUI.

.. todo::

    Add all possible plot objects and options in list.

Note:
    Plot objects need to be added to :data:`~.plots.PLOT_LIST` in order to be reachable.


"""

# Classes for plots
import logging
<<<<<<< HEAD
import os
from collections import deque
=======
>>>>>>> 031a0dd5
import numpy as np
import PySide2 # have to import to tell pyqtgraph to use it
import pandas as pd
from PySide2 import QtCore
from PySide2 import QtWidgets
import pyqtgraph as pg
from time import time, sleep
from itertools import count
from functools import wraps
from threading import Event, Thread
from queue import Queue, Empty, Full
#import cv2
pg.setConfigOptions(antialias=True, imageAxisOrder='row-major')

# from pyqtgraph.widgets.RawImageWidget import RawImageWidget, RawImageGLWidget

import autopilot
from autopilot import prefs
from autopilot.core import styles
from ..utils.invoker import InvokeEvent, Invoker, get_invoker
from autopilot.networking import Net_Node
from autopilot.core.loggers import init_logger


############
# Plot list at the bottom!
###########

def gui_event(fn):
    """
    Wrapper/decorator around an event that posts GUI events back to the main
    thread that our window is running in.

    Args:
        fn (callable): a function that does something to the GUI
    """
    @wraps(fn)
    def wrapper_gui_event(*args, **kwargs):
        # type: (object, object) -> None
        """

        Args:
            *args (): 
            **kwargs (): 
        """
        QtCore.QCoreApplication.postEvent(get_invoker(), InvokeEvent(fn, *args, **kwargs))
    return wrapper_gui_event


class Plot_Widget(QtWidgets.QWidget):
    """
    Main plot widget that holds plots for all pilots

    Essentially just a container to give plots a layout and handle any
    logic that should apply to all plots.

    Attributes:
        logger (`logging.Logger`): The 'main' logger
        plots (dict): mapping from pilot name to :class:`.Plot`
    """
    # Widget that frames multiple plots
    def __init__(self):
        # type: () -> None
        QtWidgets.QWidget.__init__(self)

        self.logger = init_logger(self)


        # We should get passed a list of pilots to keep ourselves in order after initing
        self.pilots = None

        # Dict to store handles to plot windows by pilot
        self.plots = {}

        # Main Layout
        self.layout = QtWidgets.QVBoxLayout(self)
        self.layout.setContentsMargins(0,0,0,0)
        self.layout.setSpacing(0)

        # Plot Selection Buttons
        # TODO: Each plot bar should have an option panel, because different tasks have different plots
        #self.plot_select = self.create_plot_buttons()

        # Create empty plot container
        self.plot_layout = QtWidgets.QVBoxLayout()

        # Assemble buttons and plots
        #self.layout.addWidget(self.plot_select)
        self.layout.addLayout(self.plot_layout)

        self.setLayout(self.layout)

        self.setContentsMargins(0, 0, 0, 0)

    def init_plots(self, pilot_list):
        """
        For each pilot, instantiate a :class:`.Plot` and add to layout.

        Args:
            pilot_list (list): the keys from :attr:`.Terminal.pilots`
        """
        self.pilots = pilot_list

        # Make a plot for each pilot.
        for p in self.pilots:
            plot = Plot(pilot=p, parent=self)
            self.plot_layout.addWidget(plot)
            self.plot_layout.addWidget(HLine())
            self.plots[p] = plot


class Plot(QtWidgets.QWidget):
    """
    Widget that hosts a :class:`pyqtgraph.PlotWidget` and manages
    graphical objects for one pilot depending on the task.

    **listens**

    +-------------+------------------------+-------------------------+
    | Key         | Method                 | Description             |
    +=============+========================+=========================+
    | **'START'** | :meth:`~.Plot.l_start` | starting a new task     |
    +-------------+------------------------+-------------------------+
    | **'DATA'**  | :meth:`~.Plot.l_data`  | getting a new datapoint |
    +-------------+------------------------+-------------------------+
    | **'STOP'**  | :meth:`~.Plot.l_stop`  | stop the task           |
    +-------------+------------------------+-------------------------+
    | **'PARAM'** | :meth:`~.Plot.l_param` | change some parameter   |
    +-------------+------------------------+-------------------------+

    **Plot Parameters**

    The plot is built from the ``PLOT={data:plot_element}`` mappings described in the :class:`~autopilot.tasks.task.Task` class.
    Additional parameters can be specified in the ``PLOT`` dictionary. Currently:

    * **continuous** (bool): whether the data should be plotted against the trial number (False or NA) or against time (True)
    * **chance_bar** (bool): Whether to draw a red horizontal line at chance level (default: 0.5)
    * **chance_level** (float): The position in the y-axis at which the ``chance_bar`` should be drawn
    * **roll_window** (int): The number of trials :class:`~.Roll_Mean` take the average over.

    Attributes:
        pilot (str): The name of our pilot, used to set the identity of our socket, specifically::

            'P_{pilot}'

        infobox (:class:`QtWidgets.QFormLayout`): Box to plot basic task information like trial number, etc.
        info (dict): Widgets in infobox:

            * 'N Trials': :class:`QtWidgets.QLabel`,
            * 'Runtime' : :class:`.Timer`,
            * 'Session' : :class:`QtWidgets.QLabel`,
            * 'Protocol': :class:`QtWidgets.QLabel`,
            * 'Step'    : :class:`QtWidgets.QLabel`

        plot (:class:`pyqtgraph.PlotWidget`): The widget where we draw our plots
        plot_params (dict): A dictionary of plot parameters we receive from the Task class
        data (dict): A dictionary of the data we've received
        plots (dict): The collection of plots we instantiate based on `plot_params`
        node (:class:`.Net_Node`): Our local net node where we listen for data.
        state (str): state of the pilot, used to keep plot synchronized.
    """

    def __init__(self, pilot, x_width=50, parent=None):
        """
        Args:
            pilot (str): The name of our pilot
            x_width (int): How many trials in the past should we plot?
        """
        #super(Plot, self).__init__(QtOpenGL.QGLFormat(QtOpenGL.QGL.SampleBuffers), parent)
        super(Plot, self).__init__()

        self.logger = init_logger(self)

        self.parent = parent
        self.layout = None
        self.infobox = None
        self.n_trials = None
        self.session_trials = 0
        self.info = {}
        self.plot = None
        self.xrange = None
        self.plot_params = {}
        self.data = {} # Keep a dict of the data we are keeping track of, will be instantiated on start
        self.plots = {}
        self.state = "IDLE"
        self.continuous = False
        self.last_time = 0
        self.video = None
        self.videos = []

        self.invoker = get_invoker()

        # The name of our pilot, used to listen for events
        self.pilot = pilot

        # Set initial x-value, will update when data starts coming in
        self.x_width = x_width
        self.last_trial = self.x_width

        # Inits the basic widget settings
        self.init_plots()

        ## Station
        # Start the listener, subscribes to terminal_networking that will broadcast data
        self.listens = {
            'START' : self.l_start, # Receiving a new task
            'DATA' : self.l_data, # Receiving a new datapoint
            'CONTINUOUS': self.l_data,
            'STOP' : self.l_stop,
            'PARAM': self.l_param, # changing some param
            'STATE': self.l_state
        }

        self.node = Net_Node(id='P_{}'.format(self.pilot),
                             upstream="T",
                             port=prefs.get('MSGPORT'),
                             listens=self.listens,
                             instance=True)


    @gui_event
    def init_plots(self):
        """
        Make pre-task GUI objects and set basic visual parameters of `self.plot`
        """

        # This is called to make the basic plot window,
        # each task started should then send us params to populate afterwards
        #self.getPlotItem().hideAxis('bottom')

        self.layout = QtWidgets.QHBoxLayout()
        self.layout.setContentsMargins(2,2,2,2)
        self.setLayout(self.layout)

        # A little infobox to keep track of running time, trials, etc.
        self.infobox = QtWidgets.QFormLayout()
        self.n_trials = count()
        self.session_trials = 0
        self.info = {
            'N Trials': QtWidgets.QLabel(),
            'Runtime' : Timer(),
            'Session' : QtWidgets.QLabel(),
            'Protocol': QtWidgets.QLabel(),
            'Step'    : QtWidgets.QLabel()
        }
        for k, v in self.info.items():

            self.infobox.addRow(k, v)

        #self.infobox.setS


        self.layout.addLayout(self.infobox, 2)

        # The plot that we own :)
        self.plot = pg.PlotWidget()
        self.plot.setContentsMargins(0,0,0,0)

        self.layout.addWidget(self.plot, 8)

        self.xrange = range(self.last_trial - self.x_width + 1, self.last_trial + 1)
        self.plot.setXRange(self.xrange[0], self.xrange[-1])

        self.plot.getPlotItem().hideAxis('left')
        self.plot.setBackground(None)
        self.plot.getPlotItem().getAxis('bottom').setPen({'color':'k'})
        self.plot.getPlotItem().getAxis('bottom').setTickFont('FreeMono')
        self.plot.setXRange(self.xrange[0], self.xrange[1])
        self.plot.enableAutoRange(y=True)
        # self.plot
        # self.plot.setYRange(0, 1)

    @gui_event
    def l_start(self, value):
        """
        Starting a task, initialize task-specific plot objects described in the
        :attr:`.Task.PLOT` attribute.

        Matches the data field name (keys of :attr:`.Task.PLOT` ) to the plot object
        that represents it, eg, to make the standard nafc plot::

            {'target'   : 'point',
             'response' : 'segment',
             'correct'  : 'rollmean'}

        Args:
            value (dict): The same parameter dictionary sent by :meth:`.Terminal.toggle_start`, including

                * current_trial
                * step
                * session
                * step_name
                * task_type
        """

        if self.state in ("RUNNING", "INITIALIZING"):
            return

        self.state = "INITIALIZING"


        # set infobox stuff
        self.n_trials = count()
        self.session_trials = 0
        self.info['N Trials'].setText(str(value['current_trial']))
        self.info['Runtime'].start_timer()
        self.info['Step'].setText(str(value['step']))
        self.info['Session'].setText(str(value['session']))
        self.info['Protocol'].setText(value['step_name'])

        # We're sent a task dict, we extract the plot params and send them to the plot object
        self.plot_params = autopilot.get_task(value['task_type']).PLOT

        # if we got no plot params, that's fine, just set as running and return
        if not self.plot_params:
            self.logger.warning(f"No plot params for task {value['task_type']}")
            self.state = "RUNNING"
            return

        if 'continuous' in self.plot_params.keys():
            if self.plot_params['continuous']:
                self.continuous = True
            else:
                self.continuous = False
        else:
            self.continuous = False





        # TODO: Make this more general, make cases for each non-'data' key
        try:
            if self.plot_params['chance_bar']:
                if self.plot_params['chance_level']:
                    try:
                        chance_level = float(self.plot_params['chance_level'])
                    except ValueError:
                        chance_level = 0.5
                        # TODO: Log this.

                    self.plot.getPlotItem().addLine(y=chance_level, pen=(255, 0, 0))

                else:
                    self.plot.getPlotItem().addLine(y=0.5, pen=(255, 0, 0))
        except KeyError:
            # No big deal, chance bar wasn't set
            pass

        # Make plot items for each data type
        for data, plot in self.plot_params['data'].items():
            # TODO: Better way of doing params for plots, redo when params are refactored
            if plot == 'rollmean' and 'roll_window' in self.plot_params.keys():
                self.plots[data] = Roll_Mean(winsize=self.plot_params['roll_window'])
                self.plot.addItem(self.plots[data])
                self.data[data] = np.zeros((0,2), dtype=np.float)
            else:
                self.plots[data] = PLOT_LIST[plot](continuous=self.continuous)
                self.plot.addItem(self.plots[data])
                self.data[data] = np.zeros((0,2), dtype=np.float)

        if 'video' in self.plot_params.keys():
            self.videos = self.plot_params['video']
            self.video = Video(self.plot_params['video'])
            #self.video.start()


        self.state = 'RUNNING'



    @gui_event
    def l_data(self, value):
        """
        Receive some data, if we were told to plot it, stash the data
        and update the assigned plot.

        Args:
            value (dict): Value field of a data message sent during a task.
        """
        if self.state == "INITIALIZING":
            return

        #pdb.set_trace()
        if 'trial_num' in value.keys():
            v = value.pop('trial_num')
            if v >= self.last_trial:
                self.session_trials = next(self.n_trials)
            elif v < self.last_trial:
                self.logger.exception('Shouldnt be going back in time!')
            self.last_trial = v
            # self.last_trial = v
            self.info['N Trials'].setText("{}/{}".format(self.session_trials, v))
            if not self.continuous:
                self.xrange = range(v - self.x_width + 1, v + 1)
                self.plot.setXRange(self.xrange[0], self.xrange[-1])


        if 't' in value.keys():
            self.last_time = value.pop('t')
            if self.continuous:
                self.plot.setXRange(self.last_time-self.x_width, self.last_time+1)


        if self.continuous:
            x_val = self.last_time
        else:
            x_val = self.last_trial

        for k, v in value.items():
            if k in self.data.keys():
                self.data[k] = np.vstack((self.data[k], (x_val, v)))
                # gui_event_fn(self.plots[k].update, *(self.data[k],))
                self.plots[k].update(self.data[k])
            elif k in self.videos:
                self.video.update_frame(k, v)



    @gui_event
    def l_stop(self, value):
        """
        Clean up the plot objects.

        Args:
            value (dict): if "graduation" is a key, don't stop the timer.
        """
        self.data = {}
        self.plots = {}
        self.plot.clear()
        try:
            if isinstance(value, str) or ('graduation' not in value.keys()):
                self.info['Runtime'].stop_timer()
        except:
            self.info['Runtime'].stop_timer()



        self.info['N Trials'].setText('')
        self.info['Step'].setText('')
        self.info['Session'].setText('')
        self.info['Protocol'].setText('')

        if self.video is not None:
            self.video.release()
            self.video.close()
            del self.video
            del self.videos
            self.video = None
            self.videos = []

        self.state = 'IDLE'

    def l_param(self, value):
        """
        Warning:
            Not implemented

        Args:
            value:
        """
        pass

    def l_state(self, value):
        """
        Pilot letting us know its state has changed. Mostly for the case where
        we think we're running but the pi doesn't.

        Args:
            value (:attr:`.Pilot.state`): the state of our pilot

        """

        if (value in ('STOPPING', 'IDLE')) and self.state == 'RUNNING':
            #self.l_stop({})
            pass





###################################
# Curve subclasses
class Point(pg.PlotDataItem):
    """
    A simple point.

    Attributes:
        brush (:class:`QtWidgets.QBrush`)
        pen (:class:`QtWidgets.QPen`)
    """

    def __init__(self, color=(0,0,0), size=5, **kwargs):
        """
        Args:
            color (tuple): RGB color of points
            size (int): width in px.
        """
        super(Point, self).__init__()

        self.continuous = False
        if 'continuous' in kwargs.keys():
            self.continuous = kwargs['continuous']

        self.brush = pg.mkBrush(color)
        self.pen   = pg.mkPen(color, width=size)
        self.size  = size

    def update(self, data):
        """
        Args:
            data (:class:`numpy.ndarray`): an x_width x 2 array where
                column 0 is trial number and column 1 is the value,
                where value can be "L", "C", "R" or a float.
        """
        # data should come in as an n x 2 array,
        # 0th column - trial number (x), 1st - (y) value

        data[data=="R"] = 1
        data[data=="C"] = 0.5
        data[data=="L"] = 0
        data = data.astype(np.float)

        self.scatter.setData(x=data[...,0], y=data[...,1], size=self.size,
                             brush=self.brush, symbol='o', pen=self.pen)

class Line(pg.PlotDataItem):
    """
    A simple line
    """

    def __init__(self, color=(0,0,0), size=1, **kwargs):
        super(Line, self).__init__(**kwargs)

        self.brush = pg.mkBrush(color)
        self.pen = pg.mkPen(color, width=size)
        self.size = size

    def update(self, data):
        data[data=="R"] = 1
        data[data=="L"] = 0
        data[data=="C"] = 0.5
        data = data.astype(np.float)

        self.curve.setData(data[...,0], data[...,1])



class Segment(pg.PlotDataItem):
    """
    A line segment that draws from 0.5 to some endpoint.
    """
    def __init__(self, **kwargs):
        # type: () -> None
        super(Segment, self).__init__(**kwargs)

    def update(self, data):
        """
        data is doubled and then every other value is set to 0.5,
        then :meth:`~pyqtgraph.PlotDataItem.curve.setData` is used with
        `connect='pairs'` to make line segments.

        Args:
            data (:class:`numpy.ndarray`): an x_width x 2 array where
                column 0 is trial number and column 1 is the value,
                where value can be "L", "C", "R" or a float.
        """
        # data should come in as an n x 2 array,
        # 0th column - trial number (x), 1st - (y) value
        data[data=="R"] = 1
        data[data=="L"] = 0
        data[data=="C"] = 0.5
        data = data.astype(np.float)

        xs = np.repeat(data[...,0],2)
        ys = np.repeat(data[...,1],2)
        ys[::2] = 0.5

        self.curve.setData(xs, ys, connect='pairs', pen='k')


class Roll_Mean(pg.PlotDataItem):
    """
    Shaded area underneath a rolling average.

    Typically used as a rolling mean of corrects, so area above and below 0.5 is drawn.
    """
    def __init__(self, winsize=10, **kwargs):
        # type: (int) -> None
        """
        Args:
            winsize (int): number of trials in the past to take a rolling mean of
        """
        super(Roll_Mean, self).__init__()

        self.winsize = winsize

        self.setFillLevel(0.5)

        self.series = pd.Series()

        self.brush = pg.mkBrush((0,0,0,100))
        self.setBrush(self.brush)

    def update(self, data):
        """
        Args:
            data (:class:`numpy.ndarray`): an x_width x 2 array where
                column 0 is trial number and column 1 is the value.
        """
        # data should come in as an n x 2 array,
        # 0th column - trial number (x), 1st - (y) value
        data = data.astype(np.float)

        self.series = pd.Series(data[...,1])
        ys = self.series.rolling(self.winsize, min_periods=0).mean().to_numpy()

        #print(ys)

        self.curve.setData(data[...,0], ys, fillLevel=0.5)

class Shaded(pg.PlotDataItem):
    """
    Shaded area for a continuous plot
    """

    def __init__(self, **kwargs):
        super(Shaded, self).__init__()

        #self.dur = float(dur) # duration of time to display points in seconds
        self.setFillLevel(0)
        self.series = pd.Series()

        self.getBoundingParents()


        self.brush = pg.mkBrush((0,0,0,100))
        self.setBrush(self.brush)

        self.max_num = 0


    def update(self, data):
        """
        Args:
            data (:class:`numpy.ndarray`): an x_width x 2 array where
                column 0 is time and column 1 is the value.
        """
        # data should come in as an n x 2 array,
        # 0th column - trial number (x), 1st - (y) value
        data = data.astype(np.float)

        self.max_num = float(np.abs(np.max(data[:,1])))

        if self.max_num > 1.0:
            data[:,1] = (data[:,1]/(self.max_num*2.0))+0.5
        #print(ys)

        self.curve.setData(data[...,0], data[...,1], fillLevel=0)




class Timer(QtWidgets.QLabel):
    """
    A simple timer that counts... time...

    Uses a :class:`QtCore.QTimer` connected to :meth:`.Timer.update_time` .
    """
    def __init__(self):
        # type: () -> None
        super(Timer, self).__init__()

        self.timer = QtCore.QTimer()
        self.timer.timeout.connect(self.update_time)

        self.start_time = None

    def start_timer(self, update_interval=1000):
        """
        Args:
            update_interval (float): How often (in ms) the timer should be updated.
        """
        self.start_time = time()
        self.timer.start(update_interval)

    def stop_timer(self):
        """
        you can read the sign ya punk
        """
        self.timer.stop()
        self.setText("")

    def update_time(self):
        """
        Called every (update_interval) milliseconds to set the text of the timer.

        """
        secs_elapsed = int(np.floor(time()-self.start_time))
        self.setText("{:02d}:{:02d}:{:02d}".format(int(secs_elapsed/3600), int((secs_elapsed/60))%60, secs_elapsed%60))


class Video(QtWidgets.QWidget):
    def __init__(self, videos, fps=None):
        """
        Display Video data as it is collected.

        Uses the :class:`ImageItem_TimedUpdate` class to do timed frame updates.

        Args:
            videos (list, tuple): Names of video streams that will be displayed
            fps (int): if None, draw according to ``prefs.get('DRAWFPS')``. Otherwise frequency of widget update

        Attributes:
            videos (list, tuple): Names of video streams that will be displayed
            fps (int): if None, draw according to ``prefs.get('DRAWFPS')``. Otherwise frequency of widget update
            ifps (int): 1/fps, duration of frame in s
            qs (dict): Dictionary of :class:`~queue.Queue`s in which frames will be dumped
            quitting (:class:`threading.Event`): Signal to quit drawing
            update_thread (:class:`threading.Thread`): Thread with target=:meth:`~.Video._update_frame`
            layout (:class:`PySide2.QtWidgets.QGridLayout`): Widget layout
            vid_widgets (dict): dict containing widgets for each of the individual video streams.
        """
        super(Video, self).__init__()

        self.videos = videos

        if fps is None:
            if prefs.get( 'DRAWFPS'):
                self.fps = prefs.get('DRAWFPS')
            else:
                self.fps = 10
        else:
            self.fps = fps

        self.ifps = 1.0/self.fps

        self.layout = None
        self.vid_widgets = {}


        #self.q = Queue(maxsize=1)
        self.qs = {}
        self.quitting = Event()
        self.quitting.clear()


        self.init_gui()

        self.update_thread = Thread(target=self._update_frame)
        self.update_thread.setDaemon(True)
        self.update_thread.start()

    def init_gui(self):
        self.layout = QtWidgets.QGridLayout()
        self.vid_widgets = {}


        for i, vid in enumerate(self.videos):
            vid_label = QtWidgets.QLabel(vid)

            # https://github.com/pyqtgraph/pyqtgraph/blob/3d3d0a24590a59097b6906d34b7a43d54305368d/examples/VideoSpeedTest.py#L51
            graphicsView= pg.GraphicsView(self)
            vb = pg.ViewBox()
            graphicsView.setCentralItem(vb)
            vb.setAspectLocked()
            #img = pg.ImageItem()
            img = ImageItem_TimedUpdate()
            vb.addItem(img)

            self.vid_widgets[vid] = (graphicsView, vb, img)

            # 3 videos in a row
            row = np.floor(i/3.)*2
            col = i%3

            self.layout.addWidget(vid_label, row,col, 1,1)
            self.layout.addWidget(self.vid_widgets[vid][0],row+1,col,5,1)

            # make queue for vid
            self.qs[vid] = deque(maxlen=1)



        self.setLayout(self.layout)
        self.resize(600,700)
        self.show()

    def _update_frame(self):
        """
        Pulls frames from :attr:`.Video.qs` and feeds them to the video widgets.

        Internal method, run in thread.
        """
        last_time = 0
        this_time = 0
        while not self.quitting.is_set():

            for vid, q in self.qs.items():
                data = None
                try:
                    data = q.popleft()
                    self.vid_widgets[vid][2].setImage(data)

                except IndexError:
                    pass
                except KeyError:
                    pass

            this_time = time()
            sleep(max(self.ifps-(this_time-last_time), 0))
            last_time = this_time





    def update_frame(self, video, data):
        """
        Put a frame for a video stream into its queue.

        If there is a waiting frame, pull it from the queue first -- it's old now.

        Args:
            video (str): name of video stream
            data (:class:`numpy.ndarray`): video frame
        """
        #pdb.set_trace()
        # cur_time = time()

        try:
            # put the new frame in there.
            print(data.shape)
            self.qs[video].append(data)
        except KeyError:
            return

    def release(self):
        self.quitting.set()

#
# class VideoCV(mp.Process):
#     def __init__(self, videos, fps=30, parent=None):
#         super(VideoCV, self).__init__()
#         self.videos = videos
#
#         self.last_update = 0
#         self.fps = fps
#         self.ifps = 1.0/fps
#
#
#         #self.q = Queue(maxsize=1)
#         self.qs = {}
#         for vid in self.videos:
#             self.qs[vid] = mp.Queue(maxsize=1)
#
#         self.positions = {}
#         n_rows = 0
#         n_cols = 0
#         for i, vid in enumerate(sorted(self.videos)):
#             # 3 videos to a row
#             row = np.floor(i/3.)*2
#             col = i%3
#             if row>n_rows:
#                 n_rows = row
#             if col>n_cols:
#                 n_cols = col
#             self.positions[vid] = (row, col)
#
#         self.n_rows = n_rows+1
#         self.n_cols = n_cols+1
#
#
#
#         # computed as we receive images
#         self.sizes = {}
#         self.resize_factors = {}
#
#         self.quitting = mp.Event()
#         self.quitting.clear()
#
#     def run(self):
#
#         win = cv2.namedWindow('vid', cv2.WINDOW_NORMAL)
#         max_width = 0
#         max_height = 0
#
#         img_array = None
#         while not self.quitting.is_set():
#             pdb.set_trace()
#             for vid, q in self.qs.items():
#                 try:
#                     data = q.get_nowait()
#                 except Empty:
#                     continue
#
#                 if vid not in self.sizes.keys():
#                     self.sizes[vid] = (data.shape[0], data.shape[1])
#                     max_width, max_height = self.calc_resize()
#                     img_array = np.zeros((max_height*self.n_rows, max_width*self.n_cols))
#
#                 data = cv2.resize(data, self.resize_factors[vid])
#                 top = self.positions[vid][0] * max_height
#                 left = self.positions[vid][1] * max_width
#                 img_array[top:top+data.shape[0], left:left+data.shape[1]] = data
#
#             cv2.imshow('vid', img_array)
#             cv2.waitKey(0)
#
#
#
#     def calc_resize(self):
#         max_width = 0
#         max_height = 0
#         for vid, size in self.sizes:
#             if size[1]>max_width:
#                 # set both so we don't split
#                 max_width = size[1]
#                 max_height = size[0]
#             elif size[0]>max_height:
#                 max_width = size[1]
#                 max_height=size[0]
#
#         for vid, size in self.sizes:
#             self.resize_factors[vid] = (float(max_width)/size[0], float(max_height)/size[1])
#
#         return max_width, max_height
#
#
#     def update_frame(self, video, data):
#         #pdb.set_trace()
#         # cur_time = time()
#
#         try:
#             # if there's a waiting frame, it's old now so pull it.
#             _ = self.qs[video].get_nowait()
#         except Empty:
#             pass
#
#         try:
#             # put the new frame in there.
#             self.qs[video].put_nowait(data)
#         except Full:
#             return
#         except KeyError:
#             return
#         # if (cur_time-self.last_update)>self.ifps:
#         #     try:
#         #         self.vid_widgets[video].setImage(data)
#         #         #self.vid_widgets[video].update()
#         #     except KeyError:
#         #         return
#         #     self.last_update = cur_time
#             #self.update()
#             #self.app.processEvents()
#
#     def close(self):
#         self.quitting.set()







# class Highlight():
#     # TODO Implement me
#     def __init__(self):
#         pass
#
#     pass


class HLine(QtWidgets.QFrame):
    """
    A Horizontal line.
    """
    def __init__(self):
        # type: () -> None
        super(HLine, self).__init__()
        self.setFrameShape(QtWidgets.QFrame.HLine)
        self.setFrameShadow(QtWidgets.QFrame.Sunken)

VIDEO_TIMER = None

class ImageItem_TimedUpdate(pg.ImageItem):
    """
    Reclass of :class:`pyqtgraph.ImageItem` to update with a fixed fps.

    Rather than calling :meth:`~pyqtgraph.ImageItem.update` every time a frame is updated,
    call it according to the timer.

    fps is set according to ``prefs.get('DRAWFPS')``, if not available, draw at 10fps

    Attributes:
        timer (:class:`~PySide2.QtCore.QTimer`): Timer held in ``globals()`` that synchronizes frame updates across
            image items


    """

    def __init__(self, *args, **kwargs):
        super(ImageItem_TimedUpdate, self).__init__(*args, **kwargs)

        if globals()['VIDEO_TIMER'] is None:
            globals()['VIDEO_TIMER'] = QtCore.QTimer()


        self.timer = globals()['VIDEO_TIMER']
        self.timer.stop()
        self.timer.timeout.connect(self.update_img)
        if prefs.get( 'DRAWFPS'):
            self.fps = prefs.get('DRAWFPS')
        else:
            self.fps = 10.
        self.timer.start(1./self.fps)




    def setImage(self, image=None, autoLevels=None, **kargs):
        #profile = debug.Profiler()

        gotNewData = False
        if image is None:
            if self.image is None:
                return
        else:
            gotNewData = True
            shapeChanged = (self.image is None or image.shape != self.image.shape)
            image = image.view(np.ndarray)
            if self.image is None or image.dtype != self.image.dtype:
                self._effectiveLut = None
            self.image = image
            if self.image.shape[0] > 2 ** 15 - 1 or self.image.shape[1] > 2 ** 15 - 1:
                if 'autoDownsample' not in kargs:
                    kargs['autoDownsample'] = True
            if shapeChanged:
                self.prepareGeometryChange()
                self.informViewBoundsChanged()

        #profile()

        if autoLevels is None:
            if 'levels' in kargs:
                autoLevels = False
            else:
                autoLevels = True
        if autoLevels:
            img = self.image
            while img.size > 2 ** 16:
                img = img[::2, ::2]
            mn, mx = np.nanmin(img), np.nanmax(img)
            # mn and mx can still be NaN if the data is all-NaN
            if mn == mx or np.isnan(mn) or np.isnan(mx):
                mn = 0
                mx = 255
            kargs['levels'] = [mn, mx]


        self.setOpts(update=False, **kargs)

        self.qimage = None

        if gotNewData:
            self.sigImageChanged.emit()

    def update_img(self):
        """
        Call :meth:`~ImageItem_TimedUpdate.update`
        """
        self.update()

    def __del__(self):
        super(ImageItem_TimedUpdate,self).__del__()
        self.timer.stop()




PLOT_LIST = {
    'point':Point,
    'segment':Segment,
    'rollmean':Roll_Mean,
    'shaded':Shaded,
    'line': Line
    # 'highlight':Highlight
}
"""
A dictionary connecting plot keys to objects.

TODO:
    Just reference the plot objects.
"""<|MERGE_RESOLUTION|>--- conflicted
+++ resolved
@@ -13,11 +13,8 @@
 
 # Classes for plots
 import logging
-<<<<<<< HEAD
 import os
 from collections import deque
-=======
->>>>>>> 031a0dd5
 import numpy as np
 import PySide2 # have to import to tell pyqtgraph to use it
 import pandas as pd
@@ -850,7 +847,6 @@
 
         try:
             # put the new frame in there.
-            print(data.shape)
             self.qs[video].append(data)
         except KeyError:
             return

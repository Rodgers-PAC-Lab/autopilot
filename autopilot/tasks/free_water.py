--- conflicted
+++ resolved
@@ -95,13 +95,8 @@
 
     
     ## Methods
-<<<<<<< HEAD
-    def __init__(self, stage_block=None, current_trial=0,
-                 reward=150, allow_repeat=False, **kwargs):
-=======
     def __init__(self, stage_block=None, stim=None, current_trial=0,
-                 reward=50, allow_repeat=False, **kwargs):
->>>>>>> dcb9c293
+        reward=150, allow_repeat=False, **kwargs):
         """Initialize a new Free_Water Task
         
         Arguments

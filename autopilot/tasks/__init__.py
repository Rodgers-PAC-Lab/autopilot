--- conflicted
+++ resolved
@@ -1,35 +1 @@
-<<<<<<< HEAD
-from autopilot.tasks.task import Task
-from autopilot.tasks.nafc import Nafc, Nafc_Gap, Nafc_Gap_Laser
-from autopilot.tasks.gonogo import GoNoGo
-from autopilot.tasks.parallax import Parallax
-from autopilot.tasks.free_water import Free_Water
-from autopilot.tasks.graduation import GRAD_LIST
-from autopilot.tasks.children import Wheel_Child, Video_Child, Transformer, Parallax_Child
-from autopilot.tasks.test import DLC_Latency, DLC_Hand
-
-
-TASK_LIST = {'2AFC':Nafc,
-             '2AFC_Gap':Nafc_Gap,
-             '2AFC_Gap_Laser':Nafc_Gap_Laser,
-             'Free Water':Free_Water,
-             'GoNoGo': GoNoGo,
-             'Parallax': Parallax,
-             'Test_DLC_Latency': DLC_Latency,
-             'Test_DLC_Hand':DLC_Hand}
-"""
-Link between string task names used in protocol descriptions and task classes
-"""
-
-CHILDREN_LIST = {
-    'Wheel Child':Wheel_Child,
-    'Video Child':Video_Child,
-    'Transformer': Transformer,
-    'Parallax Child': Parallax_Child
-}
-"""
-Link between string child names used in protocol descriptions and task classes
-"""
-=======
-from autopilot.tasks.task import Task
->>>>>>> 031a0dd5
+from autopilot.tasks.task import Task
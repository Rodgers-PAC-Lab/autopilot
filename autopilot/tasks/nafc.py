
import datetime
import itertools
import tables
import threading
from copy import copy
import typing

import numpy as np

import autopilot.hardware.gpio
from autopilot.tasks import Task
from autopilot.stim import init_manager
from autopilot.stim.sound import sounds
from autopilot.hardware import gpio
from collections import OrderedDict as odict
from autopilot.core.networking import Net_Node
from autopilot.core.utils import find_recursive

from autopilot import prefs
import pdb
import pickle


class Nafc(Task):
    """
    A Two-alternative forced choice task.

    *(can't have number as first character of class.)*

    **Stages**

    * **request** - compute stimulus, set request trigger in center port.
    * **discrim** - respond to input, set reward/punishment triggers on target/distractor ports
    * **reinforcement** - deliver reward/punishment, end trial.

    Attributes:
        target ("L", "R"): Correct response
        distractor ("L", "R"): Incorrect response
        stim : Current stimulus
        response ("L", "R"): Response to discriminand
        correct (0, 1): Current trial was correct/incorrect
        correction_trial (bool): If using correction trials, last trial was a correction trial
        trial_counter (:class:`itertools.count`): Which trial are we on?
        discrim_playing (bool): Is the stimulus playing?
        bailed (0, 1): Subject answered before stimulus was finished playing.
        current_stage (int): As each stage is reached, update for asynchronous event reference

    """

    NAME = '2AFC'

    STAGE_NAMES = ["request", "discrim", "reinforcement"]

    # Class attributes


    # List of needed params, returned data and data format.
    # Params are [name]={'tag': Human Readable Tag, 'type': 'int', 'float', 'bool', etc.}
    PARAMS = odict()
    # TODO: Reward no longer just duration -- fix with parameter structure
    PARAMS['reward']         = {'tag':'Reward Duration (ms)',
                                'type':'int'}
    PARAMS['req_reward']     = {'tag':'Request Rewards',
                                'type':'bool'}
    PARAMS['punish_stim']   = {'tag':'White Noise Punishment',
                                'type':'bool'}
    PARAMS['punish_dur']     = {'tag':'Punishment Duration (ms)',
                                'type':'int'}
    PARAMS['correction']     = {'tag':'Correction Trials',
                                'type':'bool'}
    PARAMS['correction_pct'] = {'tag':'% Correction Trials',
                                'type':'int',
                                'depends':{'correction':True}}
    PARAMS['bias_mode']      = {'tag':'Bias Correction Mode',
                                'type':'list',
                                'values':{'None':0, 'Proportional':1, 'Thresholded Proportional':2}}
    PARAMS['bias_threshold'] = {'tag': 'Bias Correction Threshold (%)',
                                'type':'int',
                                'depends':{'bias_mode':2}}
    #PARAMS['timeout']        = {'tag':'Delay Timeout (ms)',
    #                            'type':'int'}
    PARAMS['stim']           = {'tag':'Sounds',
                                'type':'sounds'}

    # Set plot params, which data should be plotted, its default shape, etc.
    # TODO: Plots should take the default type, but options panel should be able to set - eg. corrects are done by rolling mean as default, but can be made points
    PLOT = {
        'data': {
            'target'   : 'point',
            'response' : 'segment',
            'correct'  : 'rollmean'
        },
        'chance_bar'  : True, # Draw a red bar at 50%
        'roll_window' : 50 # number of trials to roll window over
    }

    # PyTables Data descriptor
    # for numpy data types see http://docs.scipy.org/doc/numpy/reference/arrays.dtypes.html#arrays-dtypes-constructing
    class TrialData(tables.IsDescription):
        # This class allows the Subject object to make a data table with the correct data types. You must update it for any new data you'd like to store
        trial_num = tables.Int32Col()
        target = tables.StringCol(1)
        response = tables.StringCol(1)
        correct = tables.Int32Col()
        correction = tables.Int32Col()
        RQ_timestamp = tables.StringCol(26)
        DC_timestamp = tables.StringCol(26)
        bailed = tables.Int32Col()

    HARDWARE = {
        'POKES':{
            'L': gpio.Digital_In,
            'C': gpio.Digital_In,
            'R': gpio.Digital_In
        },
        'LEDS':{
            # TODO: use LEDs, RGB vs. white LED option in init
            'L': gpio.LED_RGB,
            'C': gpio.LED_RGB,
            'R': gpio.LED_RGB
        },
        'PORTS':{
            'L': gpio.Solenoid,
            'C': gpio.Solenoid,
            'R': gpio.Solenoid
        }
    }

    def __init__(self, stage_block=None, stim=None, reward=50, req_reward=False,
                 punish_stim=False, punish_dur=100, correction=False, correction_pct=50.,
                 bias_mode=False, bias_threshold=20, current_trial=0, stim_light=True, **kwargs):
        """
        Args:
            stage_block (:class:`threading.Event`): Signal when task stages complete.
            stim (dict): Stimuli like::


                "sounds": {
                    "L": [{"type": "Tone", ...}],
                    "R": [{"type": "Tone", ...}]
                }

            reward (float): duration of solenoid open in ms
            req_reward (bool): Whether to give a water reward in the center port for requesting trials
            punish_stim (bool): Do a white noise punishment stimulus
            punish_dur (float): Duration of white noise in ms
            correction (bool): Should we do correction trials?
            correction_pct (float):  (0-1), What proportion of trials should randomly be correction trials?
            bias_mode (False, "thresholded_linear"): False, or some bias correction type (see :class:`.managers.Bias_Correction` )
            bias_threshold (float): If using a bias correction mode, what threshold should bias be corrected for?
            current_trial (int): If starting at nonzero trial number, which?
            stim_light (bool): Should the LED be turned blue while the stimulus is playing?
            **kwargs:
        """
        super(Nafc, self).__init__()

        # Fixed parameters
        # Because the current protocol is json.loads from a string,
        # we should explicitly type everything to be safe.
        if isinstance(reward, dict):
            self.reward = reward
        else:
            self.reward         = {'type':'duration',
                                   'value': float(reward)}
        self.req_reward     = bool(req_reward)
        self.punish_stim   = bool(punish_stim)
        self.punish_dur     = float(punish_dur)
        self.correction     = bool(correction)
        self.correction_pct = float(correction_pct)/100
        self.bias_mode      = bias_mode
        self.bias_threshold = float(bias_threshold)/100
        self.stim_light      = bool(stim_light)
        #self.timeout        = int(timeout)

        # Variable Parameters
        self.target = None
        self.distractor = None
        self.stim = None
        self.response = None
        self.correct = None
        self.correction_trial = False
        self.trial_counter = itertools.count(int(current_trial))
        self.current_trial = int(current_trial)
        #self.discrim_finished = False # Set to true once the discrim stim has finished, used for punishing leaving C early
        self.discrim_playing = False
        self.current_stage = None # Keep track of stages so some asynchronous callbacks know when it's their turn
        self.bailed = 0

        # We make a list of the variables that need to be reset each trial so it's easier to do so
        self.resetting_variables = [self.response, self.bailed]

        # This allows us to cycle through the task by just repeatedly calling self.stages.next()
        stage_list = [self.request, self.discrim, self.reinforcement]
        self.num_stages = len(stage_list)
        self.stages = itertools.cycle(stage_list)

        # Initialize hardware
        self.init_hardware()
        self.logger.debug('Hardware initialized')

        # Set reward values for solenoids
        # TODO: Super inelegant, implement better with reward manager
        if self.reward['type'] == "volume":
            self.set_reward(vol=self.reward['value'])
        else:
            self.set_reward(duration=self.reward['value'])

        # Initialize stim manager
        if not stim:
            raise RuntimeError("Cant instantiate task without stimuli!")
        else:
            self.stim_manager = init_manager(stim)

        # give the sounds a function to call when they end
        self.stim_manager.set_triggers(self.stim_end)

        if self.correction:
            self.stim_manager.do_correction(self.correction_pct)

        if bias_mode:
            self.stim_manager.do_bias(mode=self.bias_mode,
                                      thresh=self.bias_threshold)
        self.logger.debug('Stimulus manager initialized')

        # If we aren't passed an event handler
        # (used to signal that a trigger has been tripped),
        # we should warn whoever called us that things could get a little screwy
        if not stage_block:
            raise Warning('No stage_block Event() was passed, youll need to handle stage progression on your own')
        else:
            self.stage_block = stage_block

    #
    # def center_out(self, pin, level, tick):
    #     """
    #
    #     """
    #     # Called when something leaves the center pin,
    #     # We use this to handle the subject leaving the port early
    #     if self.discrim_playing:
    #         self.bail_trial()

    ##################################################################################
    # Stage Functions
    ##################################################################################
    def request(self,*args,**kwargs):
        """
        Stage 0: compute stimulus, set request trigger in center port.

        Returns:
            data (dict): With fields::

                {
                'target': self.target,
                'trial_num' : self.current_trial,
                'correction': self.correction_trial,
                'type': stimulus type,
                **stim.PARAMS
                }

        """
        # Set the event lock
        self.stage_block.clear()

        # Reset all the variables that need to be
        for v in self.resetting_variables:
            v = None

        # reset triggers if there are any left
        self.triggers = {}

        # get next stim
        self.target, self.distractor, self.stim = self.stim_manager.next_stim()
        # buffer it
        self.stim.buffer()

        # if we're doing correction trials, check if this is one
        if self.correction:
            self.correction_trial = self.stim_manager.correction_trial

        # Set sound trigger and LEDs
        self.triggers['C'] = [self.stim.play, self.stim_start]
        if self.stim_light:
            change_to_blue = lambda: self.hardware['LEDS']['C'].set([0, 0, 255])
            self.triggers['C'].append(change_to_blue)
        else:
            # just turn the center light off and side lights on immediately.
            turn_off = lambda: self.set_leds({
                'L': [0,255,0],
                'R': [0,255,0]
            })
            #turn_off = lambda: self.hardware['LEDS']['C'].set([0,0,0])
            self.triggers['C'].append(turn_off)

        if self.req_reward:
            self.triggers['C'].append(self.hardware['PORTS']['C'].open)


        self.current_trial = next(self.trial_counter)
        data = {
            'target':self.target,
            'trial_num' : self.current_trial,
            'correction':self.correction_trial
        }
        # get stim info and add to data dict
        sound_info = {k:getattr(self.stim, k) for k in self.stim.PARAMS}
        data.update(sound_info)
        data.update({'type':self.stim.type})

        self.current_stage = 0

        # wait on punish block
        # FIXME: Only waiting to test whether this is where the bug that hangs after this stage is
        self.punish_block.wait(20)

        # set to green in the meantime
        self.set_leds({'C': [0, 255, 0]})


        return data

    def discrim(self,*args,**kwargs):
        """
        Stage 1:  respond to input, set reward/punishment triggers on target/distractor ports

        Returns:
            data (dict): With fields::
                {
                'RQ_timestamp': datetime.datetime.now().isoformat(),
                'trial_num': self.current_trial,
                }

        """
        # moust just poked in center, set response triggers
        self.stage_block.clear()

        self.triggers[self.target] = [lambda: self.respond(self.target), self.hardware['PORTS'][self.target].open]
        self.triggers[self.distractor] = [lambda: self.respond(self.distractor), self.punish]

        # TODO: Handle timeout

        # Only data is the timestamp
        data = {'RQ_timestamp': datetime.datetime.now().isoformat(),
                'trial_num': self.current_trial}
        self.current_stage = 1
        return data

    def reinforcement(self,*args,**kwargs):
        """
        Stage 2 - deliver reward/punishment, end trial.

        Returns:
            data (dict): With fields::

                 {
                'DC_timestamp': datetime.datetime.now().isoformat(),
                'response': self.response,
                'correct': self.correct,
                'bailed': self.bailed,
                'trial_num': self.current_trial,
                'TRIAL_END': True
                }
        """
        # We do NOT clear the task event flag here because we want
        # the pi to call the next stage immediately
        # We are just filling in the last data
        # and performing any calculations we need for the next trial
        if self.bailed:
            self.bailed = 0
            data = {
                'DC_timestamp': datetime.datetime.now().isoformat(),
                'bailed':1,
                'trial_num': self.current_trial,
                'TRIAL_END':True
            }
            return data

        if self.response == self.target:
            self.correct = 1
        else:
            self.correct = 0

        # update stim manager
        self.stim_manager.update(self.response, self.correct)


        data = {
            'DC_timestamp': datetime.datetime.now().isoformat(),
            'response':self.response,
            'correct':self.correct,
            'bailed':0,
            'trial_num': self.current_trial,
            'TRIAL_END':True
        }
        self.current_stage = 2
        return data

    def punish(self):
        """
        Flash lights, play punishment sound if set
        """
        # TODO: If we're not in the last stage (eg. we were timed out after stim presentation), reset stages
        self.punish_block.clear()

        if self.punish_stim:
            self.stim_manager.play_punishment()

        # self.set_leds()
        self.flash_leds()
        threading.Timer(self.punish_dur / 1000., self.punish_block.set).start()


    def respond(self, pin):
        """
        Set self.response

        Args:
            pin: Pin to set response to
        """
        self.response = pin

    def stim_start(self):
        """
        mark discrim_playing = true
        """
        self.discrim_playing = True


    def stim_end(self):
        """
        called by stimulus callback

        set outside lights blue
        """
        # Called by the discrim sound's table trigger when playback is finished
        # Used in punishing leaving early
        self.discrim_playing = False
        #if not self.bailed and self.current_stage == 1:
        if self.stim_light:
            self.set_leds({'L':[0,255,0], 'R':[0,255,0]})

    # def bail_trial(self):
    #     # If a timer ends or the subject pulls out too soon, we punish and bail
    #     self.bailed = 1
    #     self.triggers = {}
    #     self.punish()
    #     self.stage_block.set()

    # def clear_triggers(self):
    #     for pin in self.hardware.values():
    #         pin.clear_cb()

    def flash_leds(self):
        """
        flash lights for punish_dir
        """
        for k, v in self.hardware['LEDS'].items():
            if isinstance(v, gpio.LED_RGB):
                v.flash(self.punish_dur)


class Nafc_Gap(Nafc):

    NAME = '2AFC_Gap'

    PARAMS = copy(Nafc.PARAMS)
    del PARAMS['punish_stim']
    PARAMS['noise_amplitude'] = {'tag':'Amplitude of continuous white noise',
                                 'type': 'float'}

    def __init__(self, noise_amplitude = 0.01, **kwargs):
        """
        A Mild variation of :class:`Nafc` that starts continuous white noise that plays
        continuously while the task is active.

        Args:
            noise_amplitude (float): Multiplier used to scale amplitude of continuous noise
            **kwargs: passed to :class:`Nafc`
        """

        # Can't really have a white noise punishment when there is continuous noise
        kwargs['punish_stim'] = False
        kwargs['stim_light'] = False
        super(Nafc_Gap, self).__init__(**kwargs)

        self.logger.debug('starting background sound')
        self.noise_amplitude = noise_amplitude
        self.noise_duration = 10*1000 # 10 seconds
        self.noise = sounds.Noise(duration=self.noise_duration,
                                  amplitude=self.noise_amplitude)

        self.noise.play_continuous()
        self.logger.debug('background sound started')

    def end(self):
        """
        Stop the task, ending the continuous white noise.
        """
        self.noise.stop_continuous()
        super(Nafc_Gap, self).end()


class Nafc_Gap_Laser(Nafc_Gap):

    NAME = '2AFC_Gap_Laser'

    PARAMS = copy(Nafc_Gap.PARAMS)
    PARAMS['laser_probability'] = {'tag': 'Probability (of trials whose targets match laser_mode) of laser being turned on (0-1)',
                                   'type':'float'}
<<<<<<< HEAD
    PARAMS['laser_mode'] = {'tag':'Laser Mode, laser will be possible when target == ?',
        'type':'list',
        'values':{
            'L':0,
            'R':1,
            'Both':2
        }}
    PARAMS['laser_freq'] = {'tag': 'Laser Pulse Frequency (Hz), list-like [20, 30]',
                            'type': 'str'}
    PARAMS['laser_duty_cycle'] = {'tag': 'Laser Duty Cycle (0-1), list-like [0.1, 0.2]',
                                  'type': 'str'}
=======
    PARAMS['laser_mode'] = {'tag': 'Laser Mode',
                            'type': 'list',
                            'values': {
                            'L': 0,
                            'R': 1,
                            'Both': 2
                            }}
    PARAMS['laser_freq'] = {'tag': 'Laser Pulse Frequency (Hz)',
                            'type': 'float'}
    PARAMS['laser_duty_cycle'] = {'tag': 'Laser Duty Cycle (0-1)',
                                  'type': 'float'}
>>>>>>> 4d4fba4e
    PARAMS['laser_durations'] = {'tag': 'Laser durations (ms), list-like [10, 20]. if blank, use durations from stimuli',
                                 'type': 'str'}
    PARAMS['arena_led_mode'] = {'tag': 'Arena LED Mode: always ON vs. on for longest stim duration during requests',
                                'type': 'list',
                                'values':{'ON': 0, 'STIM': 1}}

    HARDWARE = copy(Nafc_Gap.HARDWARE)

    HARDWARE['LASERS'] = {
        'LR': gpio.Digital_Out
    }

    HARDWARE['LEDS']['TOP'] = gpio.Digital_Out

    TrialData = copy(Nafc_Gap.TrialData)
    TrialData.laser = tables.Int32Col()
    TrialData.laser_duration = tables.Float32Col()
<<<<<<< HEAD
    TrialData.laser_freq = tables.Float32Col()
    TrialData.laser_duty_cycle = tables.Float32Col()


    def __init__(self,
                 laser_probability: float,
                 laser_mode: str,
                 laser_freq: typing.Union[str, list],
                 laser_duty_cycle: typing.Union[str, list],
                 laser_durations: typing.Union[str, list],
                 arena_led_mode: str = 'ON',
                 **kwargs):
=======

    def __init__(self, laser_probability: float, laser_mode: str, laser_freq: float, laser_duty_cycle: float, laser_durations: typing.Union[str, list], **kwargs):
>>>>>>> 4d4fba4e
        """
        Gap detection task with ability to control lasers via TTL logic for optogenetics

        :attr:`.laser_freq`, :attr:`.laser_duty_cycle`, and :attr:`.laser_durations` can be passed
        either as an integer (actually typically a string because of the way the value is pulled from the protocol wizard),
        or as a list -- the product of values for all three are generated and presented equiprobably
        (eg. if ``laser_freq = 20, laser_duty_cycle=[0.1, 0.2, 0.3], laser_durations = [1, 2, 4, 8]`` were passed,
        then 1*3*4=12 different laser conditions would be possible.

        .. note::

            Subclasses like these will be made obsolete with the completion of stimulus managers

        Args:
            laser_probability (float): if trial satisfies ``laser_mode``, probability that laser will be
            laser_mode ('L', 'R', or 'Both'): Selects whether the laser is to be presented when :attr:`.target` is ``'L', 'R'`` or Either.
            laser_freq (str, list): Single value or list of possible laser frequencies in Hz
            laser_duty_cycle (str, list): Single value or list of possible duty cycles from 0-1
            laser_durations (str, list): Single value or list of possible laser durations (total time laser is on) in ms
            arena_led_mode ('ON', 'STIM'): Whether the overhead LED should always be 'ON', or whether it should be illuminated for the duration of the longest stimulus at every request

        Attributes:
            laser_conditions (tuple): tuple of dicts of laser conditions, of format::

                {
                'freq': laser frequency,
                'duty_cycle': laser duty cycle,
                'duration': laser duration,
                'script_id': script ID for the series used by the laser Digital Out object,
                }
        """
        self.laser_probability = float(laser_probability)
        self.laser_mode = laser_mode
        self.arena_led_mode = arena_led_mode

        # accept them if we're given a list of values, otherwise they should be strings that are single values,
        # which are put in lists so they can be iterated over in the product iterator.
        self.laser_freq = laser_freq if isinstance(laser_freq, list) else [float(laser_freq)] # type: list
        self.laser_duty_cycle = laser_duty_cycle if isinstance(laser_duty_cycle, list) else [float(laser_duty_cycle)] # type: list
        self.laser_durations = laser_durations if isinstance(laser_durations, list) else [float(laser_durations)] # type: list

        self.laser_conditions = tuple() # type: typing.Tuple[typing.Dict]

        super(Nafc_Gap_Laser, self).__init__(**kwargs)

        self.init_lasers()

        # -----------------------------------
        # create a pulse for the LED that's equal to the longest stimulus duration
        # use find_recursive to find all durations
        # FIXME: implement stimulus managers properly, including API to get attributes of stimuli
        if self.arena_led_mode == "ON":
            self.hardware['LEDS']['TOP'].turn(True)
        elif self.arena_led_mode == "STIM":
            stim_durations = list(find_recursive('duration', kwargs['stim']))
            max_duration = np.max(stim_durations)
            self.hardware['LEDS']['TOP'].store_series('on', values=1, durations=max_duration )
        else:
            raise ValueError(f'arena_led_mode must be one of ON or STIM, got {self.arena_led_mode}')

    def init_lasers(self):
        """
        Given :attr:`.laser_freq`, :attr:`.laser_duty_cycle`, :attr:`.laser_durations` ,
        create series with :meth:`.Digital_Out.store_series` and populate :attr:`.laser_conditions`
        """

        # TODO: This really should be something that Digital_Out should be capable of doing -- specifying series from these params...

        # --------------------------------------
        # create description of laser pulses
        # iterate over laser condition lists,
        # create lists of values (on/off) and durations (ms)
        # use them to create pigpio scripts using the Digital_Out.store_series() method
        # --------------------------------------------------
        self.logger.debug('Creating laser and LED series')
        # create iterator
        condition_iter = itertools.product(self.laser_durations, self.laser_freq, self.laser_duty_cycle)

        conditions = []
        for duration, freq, duty_cycle in condition_iter:
            # get the durations of on and off for a single cycle
            cycle_duration = (1/freq)*1000 # convert Hz to ms
            duty_cycle_on = duty_cycle * cycle_duration
            duty_cycle_off = cycle_duration - duty_cycle_on

            # get number of repeats to make
            n_cycles = np.floor(duration/cycle_duration)
            durations = [duty_cycle_on, duty_cycle_off]*n_cycles
            values = [1, 0]*n_cycles

            # pad any incomplete cycles
            dur_remaining = duration-(cycle_duration*n_cycles)
            if dur_remaining < duty_cycle_on:
                durations.append(dur_remaining)
                values.append(1)
            else:
                durations.extend([duty_cycle_on, dur_remaining-duty_cycle_on])
                values.extend([1, 0])

            # create ID from params
            script_id = f"{duration}_{freq}_{duty_cycle}"


            # store pulses as pigpio scripts
            self.hardware['LASERS']['LR'].store_series(script_id, values=values, durations=durations)

            conditions.append({
                'freq':freq,
                'duty_cycle': duty_cycle,
                'duration': duration,
                'script_id': script_id
            })

        self.laser_conditions = tuple(conditions)

        self.logger.debug(f'Laser series created with {len(self.laser_conditions)} conditions')




    def request(self,*args,**kwargs):
        """
        Call the superclass request method, and then compute laser presentation logic.

        If :attr:`.target` == :attr:`.laser_mode`, spin for a laser trial depending on :attr:`.laser_probability`.

        If we present a laser on this trial, we randomly draw from :attr:`.laser_conditions` and call the appropriate script.
        """
        # call the super method
        data = super(Nafc_Gap_Laser, self).request(*args, **kwargs)

        # handle laser logic
        # if the laser_mode is fulfilled, roll for a laser
        test_laser = False
        if self.laser_mode == "L" and self.target == "L":
            test_laser = True
        elif self.laser_mode == "R" and self.target == "R":
            test_laser = True
        elif self.laser_mode == "Both":
            test_laser = True

        duration = 0
        duty_cycle = 0
        frequency = 0
        do_laser = False
        if test_laser:
            # if we've rolled correctly for a laser...
            if np.random.rand() <= self.laser_probability:
                do_laser = True

                # If we're doing laser, we don't do the stim, so we pop the first two triggers
                del self.triggers['C'][:2]

                # pick a random duration
                condition = np.random.choice(self.laser_conditions)
                duration = condition['duration']
                duty_cycle = condition['duty_cycle']
                frequency = condition['freq']
                # insert the laser triggers before the rest of the triggers
                self.triggers['C'].insert(0, lambda: self.hardware['LASERS']['LR'].series(id=condition['script_id']))

        # always turn the light on
        if self.arena_led_mode == "STIM":
            self.triggers['C'].insert(0, lambda: self.hardware['LEDS']['TOP'].series(id='on'))


        # store the data about the laser status
        data['laser'] = do_laser
        data['laser_duration'] = duration
        data['laser_duty_cycle'] = duty_cycle
        data['laser_frequency'] = frequency

        # return the data created by the original task
        return data










#
# class Nafc_Wheel(Nafc):
#     """
#     2afc using a wheel run on a child pi as the input device
#     """
#     HARDWARE = {
#         'POKES': {
#             'C': hardware.Beambreak,
#         },
#         'FLAGS': {
#             'L': hardware.Flag,
#             'R': hardware.Flag
#         },
#         'LEDS': {
#             # TODO: use LEDs, RGB vs. white LED option in init
#             'L': hardware.LED_RGB,
#             'C': hardware.LED_RGB,
#             'R': hardware.LED_RGB
#         }
#     }
#
#     PLOT = {
#         'data': {
#             'x':'shaded',
#             'response':'segment'
#         },
#         'continuous' : True
#     }
#
#     PARAMS = Nafc.PARAMS
#
#
#
#     def __init__(self, **kwargs):
#         self.init_networking(kwargs)
#
#         super(Nafc_Wheel, self).__init__(**kwargs)
#
#
#         # TODO: Update PARAMS with wheel params
#     def init_networking(self, kwargs):
#
#         self.node = Net_Node(id="T_{}".format(prefs.get('NAME')),
#                              upstream=prefs.get('NAME'),
#                              port=prefs.get('MSGPORT'),
#                              listens = {},
#                              instance=True)
#
#         value = {
#             'child': {'parent':prefs.get('NAME'), 'subject':kwargs['subject']},
#             'task_type': 'Wheel Child',
#             'subject': kwargs['subject']
#         }
#
#         self.node.send(key='CHILD', value=value)
#




#
# class Gap_2AFC(Nafc):
#     def __init__(self, **kwargs):
#
#         """
#         Args:
#             **kwargs:
#         """
#         super(Gap_2AFC, self).__init__(**kwargs)
#
#
#     def load_sounds(self):
#         # TODO: Definitely put this in a metaclass
#
#         # Iterate through sounds and load them to memory
#         for k, v in self.soundict.items():
#             # If multiple sounds on one side, v will be a list
#             if isinstance(v, list):
#                 self.sounds[k] = []
#                 for sound in v:
#                     if float(sound['duration']) == 0:
#                         self.sounds[k].append(None)
#                         continue
#                         # a zero duration gap doesn't change the continuous noise object
#
#                     # We send the dict 'sound' to the function specified by 'type' and 'SOUND_LIST' as kwargs
#                     self.sounds[k].append(sounds.SOUND_LIST[sound['type']](**sound))
#                     # Then give the sound a callback to mark when it's finished
#                     #self.sounds[k][-1].set_trigger(self.stim_end)
#             # If not a list, a single sound
#             else:
#                 if v['duration'] == 0:
#                     self.sounds[k] = [None]
#                     continue
#
#                 self.sounds[k] = sounds.SOUND_LIST[v['type']](**v)
#                 #self.sounds[k].set_trigger(self.stim_end)
#
#     def blank_trigger(self):
#         print('blank trig')
#         sys.stdout.flush()
#         #pass
#
#     def stim_end(self):
#         # Called by the discrim sound's table trigger when playback is finished
#         # Used in punishing leaving early
#
#         self.set_leds({'L':[0,255,0], 'R':[0,255,0]})
#
#     def request(self,*args,**kwargs):
#         """
#         Args:
#             args:
#             kwargs:
#         """
#         # Set the event lock
#         self.stage_block.clear()
#
#         # Reset all the variables that need to be
#         for v in self.resetting_variables:
#             v = None
#
#         self.triggers = {}
#
#
#
#         # Attempt to identify target sound
#         #TODO: Implement sound ID's better
#         #try:
#         #    self.target_sound_id = self.target_sound.id
#         #except AttributeError:
#         #    warnings.warn("Sound ID not defined! Sounds cannot be uniquely identified!")
#         #    self.target_sound_id = None
#
#         # Set sound trigger and LEDs
#         # We make two triggers to play the sound and change the light color
#
#         # set triggers
#         if self.target_sound is None:
#             sound_trigger = self.blank_trigger
#         else:
#             sound_trigger = self.target_sound.play
#
#
#         if self.req_reward is True:
#             self.triggers['C'] = [self.hardware['PORTS']['C'].open, sound_trigger, self.stim_end]
#         else:
#             self.triggers['C'] = [sound_trigger, self.stim_end]
#         self.set_leds({'C': [0, 255, 0]})
#
#         self.current_trial = self.trial_counter.next()
#         data = {
#             'target':self.target,
#             #'target_sound_id':self.target_sound_id,
#             'RQ_timestamp':datetime.datetime.now().isoformat(),
#             'trial_num' : self.current_trial
#             #'correction':self.correction_trial
#         }
#         # get sound info and add to data dict
#         if self.target_sound is None:
#             sound_info = {'duration':0, 'amplitude':0.01}
#         else:
#             sound_info = {k:getattr(self.target_sound, k) for k in self.target_sound.PARAMS}
#             data.update({'type': self.target_sound.type})
#
#         data.update(sound_info)
#
#
#         self.current_stage = 0
#         return data
#
#     def end(self):
#         for k, v in self.sounds.items():
#             if isinstance(v, list):
#                 for sound in v:
#                     try:
#                         sound.stop()
#                     except:
#                         pass
#             else:
#                 try:
#                     v.stop()
#                 except:
#                     pass
#
#         for k, v in self.hardware.items():
#             for pin, obj in v.items():
#                 if k == "LEDS":
#                     obj.set_color([0,0,0])
#                 obj.release()








<|MERGE_RESOLUTION|>--- conflicted
+++ resolved
@@ -508,7 +508,6 @@
     PARAMS = copy(Nafc_Gap.PARAMS)
     PARAMS['laser_probability'] = {'tag': 'Probability (of trials whose targets match laser_mode) of laser being turned on (0-1)',
                                    'type':'float'}
-<<<<<<< HEAD
     PARAMS['laser_mode'] = {'tag':'Laser Mode, laser will be possible when target == ?',
         'type':'list',
         'values':{
@@ -520,19 +519,6 @@
                             'type': 'str'}
     PARAMS['laser_duty_cycle'] = {'tag': 'Laser Duty Cycle (0-1), list-like [0.1, 0.2]',
                                   'type': 'str'}
-=======
-    PARAMS['laser_mode'] = {'tag': 'Laser Mode',
-                            'type': 'list',
-                            'values': {
-                            'L': 0,
-                            'R': 1,
-                            'Both': 2
-                            }}
-    PARAMS['laser_freq'] = {'tag': 'Laser Pulse Frequency (Hz)',
-                            'type': 'float'}
-    PARAMS['laser_duty_cycle'] = {'tag': 'Laser Duty Cycle (0-1)',
-                                  'type': 'float'}
->>>>>>> 4d4fba4e
     PARAMS['laser_durations'] = {'tag': 'Laser durations (ms), list-like [10, 20]. if blank, use durations from stimuli',
                                  'type': 'str'}
     PARAMS['arena_led_mode'] = {'tag': 'Arena LED Mode: always ON vs. on for longest stim duration during requests',
@@ -550,7 +536,6 @@
     TrialData = copy(Nafc_Gap.TrialData)
     TrialData.laser = tables.Int32Col()
     TrialData.laser_duration = tables.Float32Col()
-<<<<<<< HEAD
     TrialData.laser_freq = tables.Float32Col()
     TrialData.laser_duty_cycle = tables.Float32Col()
 
@@ -563,10 +548,6 @@
                  laser_durations: typing.Union[str, list],
                  arena_led_mode: str = 'ON',
                  **kwargs):
-=======
-
-    def __init__(self, laser_probability: float, laser_mode: str, laser_freq: float, laser_duty_cycle: float, laser_durations: typing.Union[str, list], **kwargs):
->>>>>>> 4d4fba4e
         """
         Gap detection task with ability to control lasers via TTL logic for optogenetics
 

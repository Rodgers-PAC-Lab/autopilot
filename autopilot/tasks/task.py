--- conflicted
+++ resolved
@@ -185,12 +185,7 @@
                         self.logger.warning('No calibration found, using duration = 20ms instead')
                         port.duration = 20.0
                 else:
-<<<<<<< HEAD
-                    port.duration = float(duration)#/1000.
-                    print("I set duration to {}".format(port.duration))
-=======
                     port.duration = float(duration)
->>>>>>> 73f3ce9d
         else:
             try:
                 if vol:

--- conflicted
+++ resolved
@@ -18,20 +18,10 @@
 import functools
 from collections import OrderedDict as odict
 from collections import deque
-<<<<<<< HEAD
-from queue import Empty, LifoQueue
-import tables
-import numpy as np
-import autopilot.hardware.gpio
-from autopilot.stim.sound import sounds
-from autopilot.tasks.task import Task
-from autopilot.networking import Net_Node
-=======
 import time
 import functools
 import datetime
 import autopilot.transform
->>>>>>> 221caafe
 from autopilot import prefs
 from autopilot.hardware import BCM_TO_BOARD
 from autopilot.core.loggers import init_logger
@@ -39,9 +29,6 @@
 from autopilot.hardware.gpio import Digital_Out
 from autopilot.hardware.usb import Wheel
 from autopilot.hardware import cameras
-<<<<<<< HEAD
-from autopilot.transform import transforms
-=======
 from autopilot.networking import Net_Node
 from autopilot.hardware import BCM_TO_BOARD
 from autopilot.core.loggers import init_logger
@@ -54,7 +41,6 @@
 import threading
 import logging
 from time import sleep
->>>>>>> 221caafe
 
 STIM_AMPLITUDE = .01
 STIM_HP_FILT = 5000
@@ -74,803 +60,12 @@
 class Child(object):
     """Just a placeholder class for now to work with :func:`autopilot.get`"""
 
-<<<<<<< HEAD
-class PAFT_Child(Child):
-    # PARAMS to accept
-    PARAMS = odict()
-
-    # HARDWARE to init
-    HARDWARE = {
-        'POKES':{
-            'L': autopilot.hardware.gpio.Digital_In,
-            'R': autopilot.hardware.gpio.Digital_In
-        },
-        'LEDS':{
-            'L': autopilot.hardware.gpio.LED_RGB,
-            'R': autopilot.hardware.gpio.LED_RGB
-        },
-        'PORTS':{
-            'L': autopilot.hardware.gpio.Solenoid,
-            'R': autopilot.hardware.gpio.Solenoid
-        }
-    }
-
-    def __init__(self, stage_block, task_type, subject, child, reward):
-        """Initialize a new PAFT_Child
-        
-        task_type : 'PAFT Child'
-        subject : from Terminal
-        child : {'parent': parent's name, 'subject' from Terminal}
-        reward : from value of START/CHILD message
-        """
-        ## Init
-        # Store my name
-        # This is used for reporting pokes to the parent
-        self.name = prefs.get('NAME')
-
-        # This keeps track of the current stim
-        self.stim = None
-
-        # Set up a logger
-        self.logger = init_logger(self)
-        
-        
-        ## Subject-specific params (requires self.logger)
-        self.subject_params = {}
-        if subject in [
-            'tstPAFT', 'Female2_0903', 'Female4_0903',
-            'Male4_0720', 'Male5_0720',
-            '3276-2', '3276-7',
-            '3279-2',
-            '3277-1', '3277-3',
-            '3279-5', '3279-1', 
-            '3279-4', 
-            '3279-3', 
-            '3279-7', '3279-6',
-            ]:
-            # Irregular
-            self.subject_params['gamma_scale'] = 0.15
-        
-        elif subject in [
-            '3279-8',
-            '3279-9',
-            ]:
-            # Intermediate
-            self.subject_params['gamma_scale'] = 0.075
-        
-        elif subject in [
-            'Female3_0903', 
-            'Male3_0720', 
-            'Cage3276F', 'Cage3277F',
-            'Cage3279F', 'Cage3279M', 'Cage3277M',
-            '3276-1', 
-            '3277-4', '3277-5',
-            '3277-2',
-            ]:
-            # Regular
-            self.subject_params['gamma_scale'] = 0.001
-        
-        else:
-            # Default (but warn, because this should be specified)
-            self.logger.debug("warning: unknown subject {}".format(subject))
-            self.subject_params['gamma_scale'] = 0.001
-
-
-        ## Hardware
-        self.init_hardware()
-
-        # Turn off LEDs
-        self.hardware['LEDS']['L'].set(r=0, g=0, b=0)
-        self.hardware['LEDS']['R'].set(r=0, g=0, b=0)
-        
-        # Rewards
-        for port_name, port in self.hardware['PORTS'].items():
-            port.duration = float(reward)
-
-
-        ## This is used for error pokes
-        self.left_error_sound = sounds.Tritone(
-            frequency=8000, duration=250, amplitude=.003, channel=0)
-        self.right_error_sound = sounds.Tritone(
-            frequency=8000, duration=250, amplitude=.003, channel=1)
-
-        # init sound
-        self.init_sound = sounds.Noise(duration=100, amplitude=.001, channel=0)
-
-
-        ## Triggers
-        self.triggers = {}
-        self.set_poke_triggers()
-
-        
-        ## Stages
-        # Only one stage
-        self.stages = cycle([self.noop])
-        self.stage_block = stage_block
-
-        
-        ## Networking
-        self.node2 = Net_Node(
-            id=self.name,
-            upstream='parent_pi',
-            port=5001,
-            upstream_ip=prefs.get('PARENTIP'),
-            listens={
-                'HELLO': self.recv_hello,
-                'PLAY': self.recv_play,
-                'STOP': self.recv_stop,
-                'END': self.recv_end,
-                },
-            instance=False,
-            )        
-        
-        # Send
-        self.node2.send(
-            'parent_pi', 'HELLO', {'from': self.name})
-        
-        self.init_sound.buffer()
-        self.init_sound.set_trigger(self.do_nothing)
-        threading.Timer(.75, self.init_sound.play).start()
-    
-    def do_nothing(self):
-        pass
-
-    def init_hardware(self):
-        """
-        Use the HARDWARE dict that specifies what we need to run the task
-        alongside the HARDWARE subdict in :mod:`prefs` to tell us how
-        they're plugged in to the pi
-
-        Instantiate the hardware, assign it :meth:`.Task.handle_trigger`
-        as a callback if it is a trigger.
-        
-        Sets the following:
-            self.hardware
-            self.pin_id
-        """
-        # We use the HARDWARE dict that specifies what we need to run the task
-        # alongside the HARDWARE subdict in the prefs structure to tell us 
-        # how they're plugged in to the pi
-        self.hardware = {}
-        self.pin_id = {} # Reverse dict to identify pokes
-        pin_numbers = prefs.get('HARDWARE')
-
-        # We first iterate through the types of hardware we need
-        for type, values in self.HARDWARE.items():
-            self.hardware[type] = {}
-            # then iterate through each pin and handler of this type
-            for pin, handler in values.items():
-                try:
-                    hw_args = pin_numbers[type][pin]
-                    if isinstance(hw_args, dict):
-                        if 'name' not in hw_args.keys():
-                            hw_args['name'] = "{}_{}".format(type, pin)
-                        hw = handler(**hw_args)
-                    else:
-                        hw_name = "{}_{}".format(type, pin)
-                        hw = handler(hw_args, name=hw_name)
-
-                    # if a pin is a trigger pin (event-based input), 
-                    # give it the trigger handler
-                    if hw.is_trigger:
-                        hw.assign_cb(self.handle_trigger)
-
-                    # add to forward and backwards pin dicts
-                    self.hardware[type][pin] = hw
-                    if isinstance(hw_args, int) or isinstance(hw_args, str):
-                        self.pin_id[hw_args] = pin
-                    elif isinstance(hw_args, list):
-                        for p in hw_args:
-                            self.pin_id[p] = pin
-                    elif isinstance(hw_args, dict):
-                        if 'pin' in hw_args.keys():
-                            self.pin_id[hw_args['pin']] = pin 
-
-                except:
-                    self.logger.exception(
-                        "Pin could not be instantiated - Type: "
-                        "{}, Pin: {}".format(type, pin))
-
-    def handle_trigger(self, pin, level=None, tick=None):
-        """Handle a GPIO trigger.
-        
-        All GPIO triggers call this function with the pin number, 
-        level (high, low), and ticks since booting pigpio.
-
-        Args:
-            pin (int): BCM Pin number
-            level (bool): True, False high/low
-            tick (int): ticks since booting pigpio
-        
-        This converts the BCM pin number to a board number using
-        BCM_TO_BOARD and then a letter using `self.pin_id`.
-        
-        That letter is used to look up the relevant triggers in
-        `self.triggers`, and calls each of them.
-        
-        `self.triggers` MUST be a list-like.
-        
-        This function does NOT clear the triggers or the stage block.
-        """
-        # Convert to BOARD_PIN
-        board_pin = BCM_TO_BOARD[pin]
-        
-        # Convert to letter, e.g., 'C'
-        pin_letter = self.pin_id[board_pin]
-
-        # Log
-        self.logger.debug(
-            'trigger bcm {}; board {}; letter {}; level {}; tick {}'.format(
-            pin, board_pin, pin_letter, level, tick))
-
-        # Call any triggers that exist
-        if pin_letter in self.triggers:
-            trigger_l = self.triggers[pin_letter]
-            for trigger in trigger_l:
-                trigger()
-        else:
-            self.logger.debug(f"No trigger found for {pin}")
-            return
-
-    def end(self):
-        """
-        Release all hardware objects
-        """
-        for k, v in self.hardware.items():
-            for pin, obj in v.items():
-                obj.release()
-
-    def set_poke_triggers(self):
-        """"Set triggers for poke entry
-        
-        For each poke, sets these triggers:
-            self.log_poke (write to own debugger)
-            self.report_poke (report to parent)
-        """
-        for poke in ['L', 'R']:
-            self.triggers[poke] = [
-                functools.partial(self.log_poke, poke),
-                functools.partial(self.report_poke, poke),
-                ]        
-        
-        # Append error sound to each
-        self.triggers['L'].append(self.left_error_sound.play)
-        self.triggers['R'].append(self.right_error_sound.play)
-
-    def log_poke(self, poke):
-        """Write in the logger that the poke happened"""
-        self.logger.debug('{} {} poke'.format(
-            datetime.datetime.now().isoformat(),
-            poke,
-            ))
-
-    def report_poke(self, poke):
-        """Tell the parent that the poke happened"""
-        self.node2.send(
-            'parent_pi', 'POKE', {'from': self.name, 'poke': poke},
-            )
-
-    def recv_hello(self, value):
-        self.logger.debug("received HELLO from parent")
-
-    def noop(self):
-        """The noop stage"""
-        # Set these triggers again, in case they were just unset by 
-        # handle_trigger
-        self.set_poke_triggers()
-        
-        # Prevent moving to the next stage, because there's only one stage
-        # anyway
-        self.stage_block.clear()
-        
-        # Return no data because this call will fly by very quickly
-        return {}
-
-    def end(self):
-        self.stage_block.set()
-
-    def recv_play(self, value):
-        self.logger.debug("recv_play with value: {}".format(value))
-        
-        # Set target
-        side = value['side']
-        use_light = value['light']
-        use_sound = value['sound']
-        
-        # Set channel and other_side variables
-        if side == 'L':
-            channel = 0
-            other_side = 'R'
-        else:
-            channel = 1
-            other_side = 'L'
-        
-        # Set sound on or off
-        if use_sound:
-            amplitude = STIM_AMPLITUDE
-        else:
-            amplitude = 0
-        
-        # Set light on or off
-        if use_light:
-            other_side = 'R' if side == 'L' else 'L'
-            self.hardware['LEDS'][side].set(
-                r=0, g=255, b=0)
-            self.hardware['LEDS'][other_side].set(
-                r=0, g=0, b=0)
-        
-        # Generate the sound
-        self.stim = sounds.Noise(
-            duration=STIM_DURATION_MS, amplitude=amplitude, channel=channel, 
-            highpass=STIM_HP_FILT)
-        
-        # Remove the error sound (should be the last one)
-        popped = self.triggers[side].pop()
-        assert popped in [
-            self.left_error_sound.play, self.right_error_sound.play]
-        
-        # Add a trigger to open the port
-        self.triggers[side].append(
-            self.hardware['PORTS'][side].open)
-
-        # Immediately after opening, reset the poke triggers
-        # Kind of weird to modify self.triggers while we're iterating
-        # over it, but should be okay since this is the last one
-        self.triggers[side].append(
-            self.set_poke_triggers)
-
-
-        ## Set the stim to repeat
-        # Set the trigger to call function when stim is over
-        self.stim.set_trigger(self.delayed_play_again)
-        
-        # Buffer the stim and start playing it after a delay
-        self.stim.buffer()
-        threading.Timer(.75, self.stim.play).start()        
-
-    def delayed_play_again(self):
-        """Called when stim over
-        """
-        # Play it again, after a delay
-        self.stim.buffer()
-        
-        # Draw the interval
-        interval = np.random.gamma(3, self.subject_params['gamma_scale'])
-        
-        # Hard floor
-        if interval < INTER_STIM_INTERVAL_FLOOR:
-            interval = INTER_STIM_INTERVAL_FLOOR
-        
-        threading.Timer(interval, self.stim.play).start()
-
-    def recv_stop(self, value):
-        # debug
-        self.logger.debug("recv_stop with value: {}".format(value))
-        
-        # Stop playing sound
-        if self.stim is not None:
-            self.stim.set_trigger(self.done_playing)
-    
-        # Turn off LEDs
-        self.hardware['LEDS']['L'].set(r=0, g=0, b=0)
-        self.hardware['LEDS']['R'].set(r=0, g=0, b=0)
-
-    def recv_end(self, value):
-        # debug
-        self.logger.debug("recv_end with value: {}".format(value))
-        
-        # Stop playing sound
-        if self.stim is not None:
-            self.stim.set_trigger(self.done_playing)
-    
-        # Turn off LEDs
-        self.hardware['LEDS']['L'].set(r=0, g=0, b=0)
-        self.hardware['LEDS']['R'].set(r=0, g=0, b=0)
-        
-        # Release Net_Node
-        self.node2.release()
-        
-        # Release all hardware
-        for k, v in self.hardware.items():
-            for pin, obj in v.items():
-                obj.release()
-
-    def done_playing(self):
-        # This is called when the last stim of the trial has finished playing
-        pass
-
-class PokeTrain_Child(Child):
-    # PARAMS to accept
-    PARAMS = odict()
-
-    # HARDWARE to init
-    HARDWARE = {
-        'POKES':{
-            'L': autopilot.hardware.gpio.Digital_In,
-            'R': autopilot.hardware.gpio.Digital_In
-        },
-        'LEDS':{
-            'L': autopilot.hardware.gpio.LED_RGB,
-            'R': autopilot.hardware.gpio.LED_RGB
-        },
-        'PORTS':{
-            'L': autopilot.hardware.gpio.Solenoid,
-            'R': autopilot.hardware.gpio.Solenoid
-        }
-    }
-
-    def __init__(self, stage_block, task_type, subject, child, reward):
-        """Initialize a new PokeTrain_Child
-        
-        task_type : 'PokeTrain Child'
-        subject : from Terminal
-        child : {'parent': parent's name, 'subject' from Terminal}
-        reward : from value of START/CHILD message
-        """
-        ## Init
-        # Store my name
-        # This is used for reporting pokes to the parent
-        self.name = prefs.get('NAME')
-
-        # This keeps track of the current stim
-        self.stim = None
-
-        # Set up a logger
-        self.logger = init_logger(self)
-        
-        
-        ## Subject-specific params (requires self.logger)
-        self.subject_params = {}
-        if subject in [
-            'tstPAFT', 'Female2_0903', 'Female3_0903', 'Female4_0903',
-            'Male3_0720', 'Male4_0720', 'Male5_0720',
-            ]:
-            # Irregular
-            self.subject_params['gamma_scale'] = 0.15
-        
-        elif subject in [
-            'Cage3276F', 'Cage3277F',
-            'Cage3279F', 'Cage3279M', 'Cage3277M',
-            ]:
-            # Regular
-            self.subject_params['gamma_scale'] = 0.001
-        
-        else:
-            # Default (but warn, because this should be specified)
-            self.logger.debug("warning: unknown subject {}".format(subject))
-            self.subject_params['gamma_scale'] = 0.001
-        
-
-        ## Hardware
-        self.init_hardware()
-
-        # Turn off LEDs
-        self.hardware['LEDS']['L'].set(r=0, g=0, b=0)
-        self.hardware['LEDS']['R'].set(r=0, g=0, b=0)
-        
-        # Rewards
-        for port_name, port in self.hardware['PORTS'].items():
-            port.duration = float(reward)
-
-
-        ## This is used for error pokes
-        self.left_error_sound = sounds.Tritone(
-            frequency=8000, duration=250, amplitude=.00003, channel=0)
-        self.right_error_sound = sounds.Tritone(
-            frequency=8000, duration=250, amplitude=.00003, channel=1)
-
-        # init sound
-        self.init_sound = sounds.Noise(duration=100, amplitude=.00001, channel=0)
-
-
-        ## Triggers
-        self.triggers = {}
-        self.set_poke_triggers()
-
-        
-        ## Stages
-        # Only one stage
-        self.stages = cycle([self.noop])
-        self.stage_block = stage_block
-
-        
-        ## Networking
-        self.node2 = Net_Node(
-            id=self.name,
-            upstream='parent_pi',
-            port=5001,
-            upstream_ip=prefs.get('PARENTIP'),
-            listens={
-                'HELLO': self.recv_hello,
-                'PLAY': self.recv_play,
-                'STOP': self.recv_stop,
-                'END': self.recv_end,
-                },
-            instance=False,
-            )        
-        
-        # Send
-        self.node2.send(
-            'parent_pi', 'HELLO', {'from': self.name})
-        
-        self.init_sound.buffer()
-        self.init_sound.set_trigger(self.do_nothing)
-        threading.Timer(.75, self.init_sound.play).start()
-    
-    def do_nothing(self):
-        pass
-
-    def init_hardware(self):
-        """
-        Use the HARDWARE dict that specifies what we need to run the task
-        alongside the HARDWARE subdict in :mod:`prefs` to tell us how
-        they're plugged in to the pi
-
-        Instantiate the hardware, assign it :meth:`.Task.handle_trigger`
-        as a callback if it is a trigger.
-        
-        Sets the following:
-            self.hardware
-            self.pin_id
-        """
-        # We use the HARDWARE dict that specifies what we need to run the task
-        # alongside the HARDWARE subdict in the prefs structure to tell us 
-        # how they're plugged in to the pi
-        self.hardware = {}
-        self.pin_id = {} # Reverse dict to identify pokes
-        pin_numbers = prefs.get('HARDWARE')
-
-        # We first iterate through the types of hardware we need
-        for type, values in self.HARDWARE.items():
-            self.hardware[type] = {}
-            # then iterate through each pin and handler of this type
-            for pin, handler in values.items():
-                try:
-                    hw_args = pin_numbers[type][pin]
-                    if isinstance(hw_args, dict):
-                        if 'name' not in hw_args.keys():
-                            hw_args['name'] = "{}_{}".format(type, pin)
-                        hw = handler(**hw_args)
-                    else:
-                        hw_name = "{}_{}".format(type, pin)
-                        hw = handler(hw_args, name=hw_name)
-
-                    # if a pin is a trigger pin (event-based input), 
-                    # give it the trigger handler
-                    if hw.is_trigger:
-                        hw.assign_cb(self.handle_trigger)
-
-                    # add to forward and backwards pin dicts
-                    self.hardware[type][pin] = hw
-                    if isinstance(hw_args, int) or isinstance(hw_args, str):
-                        self.pin_id[hw_args] = pin
-                    elif isinstance(hw_args, list):
-                        for p in hw_args:
-                            self.pin_id[p] = pin
-                    elif isinstance(hw_args, dict):
-                        if 'pin' in hw_args.keys():
-                            self.pin_id[hw_args['pin']] = pin 
-
-                except:
-                    self.logger.exception(
-                        "Pin could not be instantiated - Type: "
-                        "{}, Pin: {}".format(type, pin))
-
-    def handle_trigger(self, pin, level=None, tick=None):
-        """Handle a GPIO trigger.
-        
-        All GPIO triggers call this function with the pin number, 
-        level (high, low), and ticks since booting pigpio.
-
-        Args:
-            pin (int): BCM Pin number
-            level (bool): True, False high/low
-            tick (int): ticks since booting pigpio
-        
-        This converts the BCM pin number to a board number using
-        BCM_TO_BOARD and then a letter using `self.pin_id`.
-        
-        That letter is used to look up the relevant triggers in
-        `self.triggers`, and calls each of them.
-        
-        `self.triggers` MUST be a list-like.
-        
-        This function does NOT clear the triggers or the stage block.
-        """
-        # Convert to BOARD_PIN
-        board_pin = BCM_TO_BOARD[pin]
-        
-        # Convert to letter, e.g., 'C'
-        pin_letter = self.pin_id[board_pin]
-
-        # Log
-        self.logger.debug(
-            'trigger bcm {}; board {}; letter {}; level {}; tick {}'.format(
-            pin, board_pin, pin_letter, level, tick))
-
-        # Call any triggers that exist
-        if pin_letter in self.triggers:
-            trigger_l = self.triggers[pin_letter]
-            for trigger in trigger_l:
-                trigger()
-        else:
-            self.logger.debug(f"No trigger found for {pin}")
-            return
-
-    def end(self):
-        """
-        Release all hardware objects
-        """
-        for k, v in self.hardware.items():
-            for pin, obj in v.items():
-                obj.release()
-
-    def set_poke_triggers(self):
-        """"Set triggers for poke entry
-        
-        For each poke, sets these triggers:
-            self.log_poke (write to own debugger)
-            self.report_poke (report to parent)
-        """
-        for poke in ['L', 'R']:
-            self.triggers[poke] = [
-                functools.partial(self.log_poke, poke),
-                functools.partial(self.report_poke, poke),
-                ]        
-        
-        # Append open to each
-        self.triggers['L'].append(self.hardware['PORTS']['L'].open)
-        self.triggers['R'].append(self.hardware['PORTS']['R'].open)
-
-        # Immediately after opening, reset the poke triggers
-        # Kind of weird to modify self.triggers while we're iterating
-        # over it, but should be okay since this is the last one
-        self.triggers['L'].append(self.set_poke_triggers)
-        self.triggers['R'].append(self.set_poke_triggers)
-
-    def log_poke(self, poke):
-        """Write in the logger that the poke happened"""
-        self.logger.debug('{} {} poke'.format(
-            datetime.datetime.now().isoformat(),
-            poke,
-            ))
-
-    def report_poke(self, poke):
-        """Tell the parent that the poke happened"""
-        self.node2.send(
-            'parent_pi', 'POKE', {'from': self.name, 'poke': poke},
-            )
-
-    def recv_hello(self, value):
-        self.logger.debug("received HELLO from parent")
-
-    def noop(self):
-        """The noop stage"""
-        # Set these triggers again, in case they were just unset by 
-        # handle_trigger
-        self.set_poke_triggers()
-        
-        # Prevent moving to the next stage, because there's only one stage
-        # anyway
-        self.stage_block.clear()
-        
-        # Return no data because this call will fly by very quickly
-        return {}
-
-    def end(self):
-        self.stage_block.set()
-
-    def recv_play(self, value):
-        self.logger.debug("recv_play with value: {}".format(value))
-        
-        # Set target
-        side = value['side']
-        use_light = value['light']
-        use_sound = value['sound']
-        
-        # Set channel and other_side variables
-        if side == 'L':
-            channel = 0
-            other_side = 'R'
-        else:
-            channel = 1
-            other_side = 'L'
-        
-        # Set sound on or off
-        if use_sound:
-            amplitude = 0.00001 #STIM_AMPLITUDE
-        else:
-            amplitude = 0
-        
-        # Set light on or off
-        if use_light:
-            other_side = 'R' if side == 'L' else 'L'
-            self.hardware['LEDS'][side].set(
-                r=0, g=255, b=0)
-            self.hardware['LEDS'][other_side].set(
-                r=0, g=0, b=0)
-        
-        # Generate the sound
-        self.stim = sounds.Noise(
-            duration=STIM_DURATION_MS, amplitude=amplitude, channel=channel, 
-            highpass=STIM_HP_FILT)
-        
-        # Pop the last two events from the blocked port
-        popped = self.triggers[side].pop()
-        assert popped == self.set_poke_triggers
-
-        popped = self.triggers[side].pop()
-        assert popped == self.hardware['PORTS'][side].open
-
-
-        ## Set the stim to repeat
-        # Set the trigger to call function when stim is over
-        self.stim.set_trigger(self.delayed_play_again)
-        
-        # Buffer the stim and start playing it after a delay
-        self.stim.buffer()
-        threading.Timer(.75, self.stim.play).start()        
-
-    def delayed_play_again(self):
-        """Called when stim over
-        """
-        # Play it again, after a delay
-        self.stim.buffer()
-        
-        # Draw the interval
-        interval = np.random.gamma(3, self.subject_params['gamma_scale'])
-        
-        # Hard floor
-        if interval < INTER_STIM_INTERVAL_FLOOR:
-            interval = INTER_STIM_INTERVAL_FLOOR
-        
-        threading.Timer(interval, self.stim.play).start()
-
-    def recv_stop(self, value):
-        # debug
-        self.logger.debug("recv_stop with value: {}".format(value))
-        
-        # Stop playing sound
-        if self.stim is not None:
-            self.stim.set_trigger(self.done_playing)
-    
-        # Turn off LEDs
-        self.hardware['LEDS']['L'].set(r=0, g=0, b=0)
-        self.hardware['LEDS']['R'].set(r=0, g=0, b=0)
-
-    def recv_end(self, value):
-        # debug
-        self.logger.debug("recv_end with value: {}".format(value))
-        
-        # Stop playing sound
-        if self.stim is not None:
-            self.stim.set_trigger(self.done_playing)
-    
-        # Turn off LEDs
-        self.hardware['LEDS']['L'].set(r=0, g=0, b=0)
-        self.hardware['LEDS']['R'].set(r=0, g=0, b=0)
-        
-        # Release Net_Node
-        self.node2.release()
-        
-        # Release all hardware
-        for k, v in self.hardware.items():
-            for pin, obj in v.items():
-                obj.release()
-
-    def done_playing(self):
-        # This is called when the last stim of the trial has finished playing
-        pass
-
-
-=======
 # This has to be after the definition of Child to avoid circularity
 from .paft_with_children_pokes_child import Paft_With_Children_Pokes_Child
 from .paft_child_simple import PAFT_Child_Simple
 from .paft_child import PAFT_Child
 
     
->>>>>>> 221caafe
 class Wheel_Child(Child):
     STAGE_NAMES = ['collect']
 

"""
Sub-tasks that serve as children to other tasks.

.. note::

    The Child agent will be formalized in an upcoming release, until then these classes
    remain relatively undocumented as their design will likely change.

"""

from collections import OrderedDict as odict
from collections import deque
import time
import functools
import datetime
import autopilot.transform
from autopilot import prefs
from autopilot.hardware.gpio import Digital_Out
from autopilot.hardware.usb import Wheel
from autopilot.hardware import cameras
from autopilot.networking import Net_Node
from autopilot.hardware import BCM_TO_BOARD
from autopilot.core.loggers import init_logger
from autopilot.transform import transforms
from autopilot.hardware.i2c import I2C_9DOF
from autopilot.hardware.cameras import PiCamera
from autopilot.tasks import Task
from itertools import cycle
from queue import Empty, LifoQueue
import threading
import logging
from time import sleep

class Child(object):
    """Just a placeholder class for now to work with :func:`autopilot.get`"""

<<<<<<< HEAD
class PAFT_Child(Child):
    # PARAMS to accept
    PARAMS = odict()

    # HARDWARE to init
    HARDWARE = {
        'POKES':{
            'L': autopilot.hardware.gpio.Digital_In,
            'R': autopilot.hardware.gpio.Digital_In
        },
        'LEDS':{
            'L': autopilot.hardware.gpio.LED_RGB,
            'R': autopilot.hardware.gpio.LED_RGB
        },
        'PORTS':{
            'L': autopilot.hardware.gpio.Solenoid,
            'R': autopilot.hardware.gpio.Solenoid
        }
    }

    def __init__(self, stage_block, task_type, subject, child, reward):
        """Initialize a new PAFT_Child
        
        task_type : 'PAFT Child'
        subject : from Terminal
        child : {'parent': parent's name, 'subject' from Terminal}
        reward : from value of START/CHILD message
        """
        ## Init
        # Store my name
        # This is used for reporting pokes to the parent
        self.name = prefs.get('NAME')

        # This keeps track of the current stim
        self.stim = None

        # Set up a logger
        self.logger = init_logger(self)
        
        
        ## Subject-specific params (requires self.logger)
        self.subject_params = {}
        if subject in [
            'tstPAFT', 'Female2_0903', 'Female4_0903',
            'Male4_0720', 'Male5_0720',
            '3276-7',
            '3277-1', '3277-3',
            '3279-5', '3279-1', 
            '3279-4', 
            '3279-3', 
            '3279-7', '3279-6',
            ]:
            # Irregular
            self.subject_params['gamma_scale'] = 0.15
        
        elif subject in [
            '3279-8',
            '3279-9',
            '3279-2',
            '3276-2', 
            ]:
            # Intermediate
            self.subject_params['gamma_scale'] = 0.075
        
        elif subject in [
            'Female3_0903', 
            'Male3_0720', 
            'Cage3276F', 'Cage3277F',
            'Cage3279F', 'Cage3279M', 'Cage3277M',
            '3276-1', 
            '3277-4', '3277-5',
            '3277-2',
            ]:
            # Regular
            self.subject_params['gamma_scale'] = 0.001
        
        else:
            # Default (but warn, because this should be specified)
            self.logger.debug("warning: unknown subject {}".format(subject))
            self.subject_params['gamma_scale'] = 0.001


        ## Hardware
        self.init_hardware()

        # Turn off LEDs
        self.hardware['LEDS']['L'].set(r=0, g=0, b=0)
        self.hardware['LEDS']['R'].set(r=0, g=0, b=0)
        
        # Rewards
        for port_name, port in self.hardware['PORTS'].items():
            port.duration = float(reward)
=======
# This has to be after the definition of Child to avoid circularity
from .paft_with_children_pokes_child import Paft_With_Children_Pokes_Child
from .paft_child_simple import PAFT_Child_Simple
from .paft_child import PAFT_Child
>>>>>>> 0b434cf7

    
class Wheel_Child(Child):
    STAGE_NAMES = ['collect']

    PARAMS = odict()
    PARAMS['fs'] = {'tag': 'Velocity Reporting Rate (Hz)',
                    'type': 'int'}
    PARAMS['thresh'] = {'tag': 'Distance Threshold',
                        'type': 'int'}

    HARDWARE = {
        "OUTPUT": Digital_Out,
        "WHEEL":  Wheel
    }



    def __init__(self, stage_block=None, fs=10, thresh=100, **kwargs):
        super(Wheel_Child, self).__init__(**kwargs)
        self.fs = fs
        self.thresh = thresh

        self.hardware = {}
        self.hardware['OUTPUT'] = Digital_Out(prefs.get('HARDWARE')['OUTPUT'])
        self.hardware['WHEEL'] = Wheel(digi_out = self.hardware['OUTPUT'],
                                       fs       = self.fs,
                                       thresh   = self.thresh,
                                       mode     = "steady")
        self.stages = cycle([self.noop])
        self.stage_block = stage_block

    def noop(self):
        # just fitting in with the task structure.
        self.stage_block.clear()
        return {}

    def end(self):
        self.hardware['WHEEL'].release()
        self.stage_block.set()


class Video_Child(Child):
    PARAMS = odict()
    PARAMS['cams'] = {'tag': 'Dictionary of camera params, or list of dicts',
                      'type': ('dict', 'list')}

    def __init__(self, cams=None, stage_block = None, start_now=True, **kwargs):
        """
        Args:
            cams (dict, list): Should be a dictionary of camera parameters or a list of dicts. Dicts should have, at least::

                {
                    'type': 'string_of_camera_class',
                    'name': 'name_of_camera_in_task',
                    'param1': 'first_param'
                }
        """
        super(Video_Child, self).__init__(**kwargs)

        if cams is None:
            Exception('Need to give us a cams dictionary!')

        self.cams = {}

        self.start_now = start_now


        if isinstance(cams, dict):

            try:
                cam_class = getattr(cameras, cams['type'])
                self.cams[cams['name']] = cam_class(**cams)
                # if start:
                #     self.cams[cams['name']].capture()
            except AttributeError:
                AttributeError("Camera type {} not found!".format(cams['type']))

        elif isinstance(cams, list):
            for cam in cams:
                try:
                    cam_class = getattr(cameras, cam['type'])
                    self.cams[cam['name']] = cam_class(**cam)
                    # if start:
                    #     self.cams[cam['name']].capture()
                except AttributeError:
                    AttributeError("Camera type {} not found!".format(cam['type']))

        self.stages = cycle([self.noop])
        self.stage_block = stage_block


        if self.start_now:
            self.start()
        # self.thread = threading.Thread(target=self._stream)
        # self.thread.daemon = True
        # self.thread.start()

    def start(self):
        for cam in self.cams.values():
            cam.capture()

    def stop(self):
        for cam_name, cam in self.cams.items():
            try:
                cam.release()
            except Exception as e:
                Warning('Couldnt release camera {},\n{}'.format(cam_name, e))



    def _stream(self):
        self.node = Net_Node(
            "T_CHILD",
            upstream=prefs.get('NAME'),
            port=prefs.get('MSGPORT'),
            listens = {},
            instance=True
        )

        while True:
            for name, cam in self.cams.items():
                try:
                    frame, timestamp = cam.q.get_nowait()
                    self.node.send(key='CONTINUOUS',
                                   value={cam.name:frame,
                                          'timestamp':timestamp},
                                   repeat=False,
                                   flags={'MINPRINT':True})
                except Empty:
                    pass



    def noop(self):
        # just fitting in with the task structure.
        self.stage_block.clear()
        return {}

    # def start(self):
    #     for cam in self.cams.values():
    #         cam.capture()
    #
    # def stop(self):
    #     for cam in self.cams.values():
    #         cam.release()

class Transformer(Child):

    def __init__(self, transform,
                 operation: str ="trigger",
                 node_id = None,
                 return_id = 'T',
                 return_ip = None,
                 return_port = None,
                 return_key = None,
                 router_port = None,
                 stage_block = None,
                 value_subset=None,
                 forward_id=None,
                 forward_ip=None,
                 forward_port=None,
                 forward_key=None,
                 forward_what='both',
                 **kwargs):
        """

        Args:
            transform:
            operation (str): either

                * "trigger", where the last transform is a :class:`~autopilot.transform.transforms.Condition`
                and a trigger is returned to sender only when the return value of the transformation changes, or
                * "stream", where each result of the transformation is returned to sender

            return_id:
            return_ip:
            return_port:
            return_key:
            router_port (None, int): If not ``None`` (default), spawn the node with a route port to receieve
            stage_block:
            value_subset (str): Optional - subset a value from from a dict/list sent to :meth:`.l_process`
            forward_what (str): one of 'input', 'output', or 'both' (default) that determines what is forwarded
            **kwargs:
        """
        super(Transformer, self).__init__(**kwargs)
        assert operation in ('trigger', 'stream', 'debug')
        self.operation = operation
        self._last_result = None

        if return_key is None:
            self.return_key = self.operation.upper()
        else:
            self.return_key = return_key

        self.return_id = return_id
        self.return_ip = return_ip
        self.return_port = return_port
        if self.return_port is None:
            self.return_port = prefs.get('MSGPORT')
        if node_id is None:
            self.node_id = f"{prefs.get('NAME')}_TRANSFORMER"
        else:
            self.node_id = node_id
        self.router_port = router_port

        self.forward_id = forward_id
        self.forward_ip = forward_ip
        self.forward_port = forward_port
        self.forward_key = forward_key
        self.forward_node = None
        self.forward_what = forward_what

        self.stage_block = stage_block
        self.stages = cycle([self.noop])
        # self.input_q = LifoQueue()
        self.input_q = deque(maxlen=1)
        self.value_subset = value_subset

        self.logger = init_logger(self)

        self.process_thread = threading.Thread(target=self._process, args=(transform,))
        self.process_thread.daemon = True
        self.process_thread.start()

    def noop(self):
        # just fitting in with the task structure.
        self.stage_block.clear()
        return {}



    def _process(self, transform):

        self.transform = autopilot.transform.make_transform(transform)


        self.node = Net_Node(
            self.node_id,
            upstream=self.return_id,
            upstream_ip=self.return_ip,
            port=self.return_port,
            router_port=self.router_port,
            listens = {
                'CONTINUOUS': self.l_process
            },
            instance=False
        )

        if all([x is not None for x in
                (self.forward_id,
                 self.forward_ip,
                 self.forward_key,
                 self.forward_port)]):
            self.forward_node = Net_Node(
                id=self.node_id,
                upstream=self.forward_id,
                upstream_ip=self.forward_ip,
                port=self.forward_port,
                listens={}
            )


        self.node.send(self.return_id, 'STATE', value='READY')

        while True:
            try:
                # value = self.input_q.get_nowait()
                value = self.input_q.popleft()
            # except Empty:
            except IndexError:
                sleep(0.001)
                continue
            result = self.transform.process(value)

            self.node.logger.debug(f'Processed frame, result: {result}')

            if self.operation == "trigger":
                if result != self._last_result:
                    self.node.send(self.return_id, self.return_key, result)
                    if self.forward_node is not None:
                        self.forward(value, result)
                    self._last_result = result

            elif self.operation == 'stream':
                # FIXME: Another key that's not TRIGGER
                self.node.send(self.return_id, self.return_key, result)
                if self.forward_node is not None:
                    self.forward(value, result)

            elif self.operation == 'debug':
                pass


    def l_process(self, value):
        # get array out of value

        # FIXME hack for dlc
        self.node.logger.debug('Received and queued processing!')
        # self.input_q.put_nowait(value['MAIN'])
        if self.value_subset:
            value = value[self.value_subset]
        self.input_q.append(value)

    def forward(self, input=None, output=None):
        if self.forward_what == 'both':
            self.forward_node.send(self.forward_id, self.forward_key, {'input':input,'output':output},flags={'MINPRINT':True,'NOREPEAT':True})
        elif self.forward_what == 'input':
            self.forward_node.send(self.forward_id, self.forward_key, input,flags={'MINPRINT':True,'NOREPEAT':True})
        elif self.forward_what == 'output':
            self.forward_node.send(self.forward_id, self.forward_key, output,flags={'MINPRINT':True,'NOREPEAT':True})
        else:
            raise ValueError("forward_what must be one of 'input', 'output', or 'both'")











<|MERGE_RESOLUTION|>--- conflicted
+++ resolved
@@ -34,105 +34,10 @@
 class Child(object):
     """Just a placeholder class for now to work with :func:`autopilot.get`"""
 
-<<<<<<< HEAD
-class PAFT_Child(Child):
-    # PARAMS to accept
-    PARAMS = odict()
-
-    # HARDWARE to init
-    HARDWARE = {
-        'POKES':{
-            'L': autopilot.hardware.gpio.Digital_In,
-            'R': autopilot.hardware.gpio.Digital_In
-        },
-        'LEDS':{
-            'L': autopilot.hardware.gpio.LED_RGB,
-            'R': autopilot.hardware.gpio.LED_RGB
-        },
-        'PORTS':{
-            'L': autopilot.hardware.gpio.Solenoid,
-            'R': autopilot.hardware.gpio.Solenoid
-        }
-    }
-
-    def __init__(self, stage_block, task_type, subject, child, reward):
-        """Initialize a new PAFT_Child
-        
-        task_type : 'PAFT Child'
-        subject : from Terminal
-        child : {'parent': parent's name, 'subject' from Terminal}
-        reward : from value of START/CHILD message
-        """
-        ## Init
-        # Store my name
-        # This is used for reporting pokes to the parent
-        self.name = prefs.get('NAME')
-
-        # This keeps track of the current stim
-        self.stim = None
-
-        # Set up a logger
-        self.logger = init_logger(self)
-        
-        
-        ## Subject-specific params (requires self.logger)
-        self.subject_params = {}
-        if subject in [
-            'tstPAFT', 'Female2_0903', 'Female4_0903',
-            'Male4_0720', 'Male5_0720',
-            '3276-7',
-            '3277-1', '3277-3',
-            '3279-5', '3279-1', 
-            '3279-4', 
-            '3279-3', 
-            '3279-7', '3279-6',
-            ]:
-            # Irregular
-            self.subject_params['gamma_scale'] = 0.15
-        
-        elif subject in [
-            '3279-8',
-            '3279-9',
-            '3279-2',
-            '3276-2', 
-            ]:
-            # Intermediate
-            self.subject_params['gamma_scale'] = 0.075
-        
-        elif subject in [
-            'Female3_0903', 
-            'Male3_0720', 
-            'Cage3276F', 'Cage3277F',
-            'Cage3279F', 'Cage3279M', 'Cage3277M',
-            '3276-1', 
-            '3277-4', '3277-5',
-            '3277-2',
-            ]:
-            # Regular
-            self.subject_params['gamma_scale'] = 0.001
-        
-        else:
-            # Default (but warn, because this should be specified)
-            self.logger.debug("warning: unknown subject {}".format(subject))
-            self.subject_params['gamma_scale'] = 0.001
-
-
-        ## Hardware
-        self.init_hardware()
-
-        # Turn off LEDs
-        self.hardware['LEDS']['L'].set(r=0, g=0, b=0)
-        self.hardware['LEDS']['R'].set(r=0, g=0, b=0)
-        
-        # Rewards
-        for port_name, port in self.hardware['PORTS'].items():
-            port.duration = float(reward)
-=======
 # This has to be after the definition of Child to avoid circularity
 from .paft_with_children_pokes_child import Paft_With_Children_Pokes_Child
 from .paft_child_simple import PAFT_Child_Simple
 from .paft_child import PAFT_Child
->>>>>>> 0b434cf7
 
     
 class Wheel_Child(Child):

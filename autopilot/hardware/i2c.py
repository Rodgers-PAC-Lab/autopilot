--- conflicted
+++ resolved
@@ -16,7 +16,7 @@
 if sys.version_info >= (3,0):
     from queue import Queue, Empty
 else:
-    from queue import Queue, Empty
+    from Queue import Queue, Empty
 
 if prefs.AGENT in ['pilot']:
     import pigpio
@@ -257,10 +257,6 @@
             accel (tuple): x, y, z acceleration
 
         """
-<<<<<<< HEAD
-        raw = self.read_accel()
-        return [x*self._accel_mg_lsb / 1000.0 * self._SENSORS_GRAVITY_STANDARD for x in raw]
-=======
         # taking some code from the pigpio examples
         # http://abyz.me.uk/rpi/pigpio/code/i2c_ADXL345_py.zip
         # and adapting with the sparkfun code in main docstring
@@ -440,6 +436,5 @@
 
 
 
->>>>>>> a701b92c
-
-
+
+
